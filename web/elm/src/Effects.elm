port module Effects exposing
    ( Effect(..)
    , LayoutDispatch(..)
    , ScrollDirection(..)
    , renderPipeline
    , runEffect
    , setTitle
    )

import Callback exposing (Callback(..))
import Concourse
import Concourse.Pagination exposing (Page, Paginated)
import Dashboard.Group
import Dashboard.Models
import Dom
import Favicon
import Json.Encode
import Navigation
import Network.Build
import Network.BuildPlan
import Network.BuildPrep
import Network.BuildResources
import Network.DashboardAPIData
import Network.FlyToken
import Network.Info
import Network.Job
import Network.Pipeline
import Network.Resource
import Network.User
import Process
import Resource.Models exposing (VersionId, VersionToggleAction(..))
import Scroll
import Task
import Time exposing (Time)
import Window


port setTitle : String -> Cmd msg


port renderPipeline : ( Json.Encode.Value, Json.Encode.Value ) -> Cmd msg


port pinTeamNames : Dashboard.Group.StickyHeaderConfig -> Cmd msg


port tooltip : ( String, String ) -> Cmd msg


port tooltipHd : ( String, String ) -> Cmd msg


port resetPipelineFocus : () -> Cmd msg


port loadToken : () -> Cmd msg


port saveToken : String -> Cmd msg


port requestLoginRedirect : String -> Cmd msg


port openEventStream : { url : String, eventTypes : List String } -> Cmd msg


port closeEventStream : () -> Cmd msg


type LayoutDispatch
    = SubPage Int
    | Layout


type Effect
    = FetchJob Concourse.JobIdentifier
    | FetchJobs Concourse.PipelineIdentifier
    | FetchJobBuilds Concourse.JobIdentifier (Maybe Page)
    | FetchResource Concourse.ResourceIdentifier
    | FetchVersionedResources Concourse.ResourceIdentifier (Maybe Page)
    | FetchResources Concourse.PipelineIdentifier
    | FetchBuildResources Concourse.BuildId
    | FetchPipeline Concourse.PipelineIdentifier
    | FetchVersion
    | FetchInputTo Concourse.VersionedResourceIdentifier
    | FetchOutputOf Concourse.VersionedResourceIdentifier
    | FetchData
    | FetchUser
    | FetchBuild Time Int Int
    | FetchJobBuild Int Concourse.JobBuildIdentifier
    | FetchBuildJobDetails Concourse.JobIdentifier
    | FetchBuildHistory Concourse.JobIdentifier (Maybe Page)
    | FetchBuildPrep Time Int Int
    | FetchBuildPlan Concourse.BuildId
    | FetchBuildPlanAndResources Concourse.BuildId
    | GetCurrentTime
    | DoTriggerBuild Concourse.JobIdentifier
    | DoAbortBuild Int
    | PauseJob Concourse.JobIdentifier
    | UnpauseJob Concourse.JobIdentifier
    | ResetPipelineFocus
    | RenderPipeline Json.Encode.Value Json.Encode.Value
    | RedirectToLogin
    | NavigateTo String
    | ModifyUrl String
    | SetTitle String
    | DoPinVersion Concourse.VersionedResourceIdentifier
    | DoUnpinVersion Concourse.ResourceIdentifier
    | DoToggleVersion VersionToggleAction VersionId
    | DoCheck Concourse.ResourceIdentifier
    | SetPinComment Concourse.ResourceIdentifier String
    | SendTokenToFly String Int
    | SendTogglePipelineRequest Dashboard.Models.Pipeline
    | ShowTooltip ( String, String )
    | ShowTooltipHd ( String, String )
    | SendOrderPipelinesRequest String (List Dashboard.Models.Pipeline)
    | SendLogOutRequest
    | GetScreenSize
    | PinTeamNames Dashboard.Group.StickyHeaderConfig
    | Scroll ScrollDirection
    | SetFavIcon (Maybe Concourse.BuildStatus)
    | SaveToken String
    | LoadToken
    | ForceFocus String
    | OpenBuildEventStream { url : String, eventTypes : List String }
    | CloseBuildEventStream


type ScrollDirection
    = ToWindowTop
    | Down
    | Up
    | ToWindowBottom
    | Builds Float
    | ToCurrentBuild


runEffect : Effect -> Concourse.CSRFToken -> Cmd Callback
runEffect effect csrfToken =
    case effect of
        FetchJob id ->
            Network.Job.fetchJob id
                |> Task.attempt JobFetched

        FetchJobs id ->
            Network.Job.fetchJobsRaw id
                |> Task.attempt JobsFetched

        FetchJobBuilds id page ->
            Network.Build.fetchJobBuilds id page
                |> Task.attempt JobBuildsFetched

        FetchResource id ->
            Network.Resource.fetchResource id
                |> Task.attempt ResourceFetched

        FetchVersionedResources id paging ->
            Network.Resource.fetchVersionedResources id paging
                |> Task.map ((,) paging)
                |> Task.attempt VersionedResourcesFetched

        FetchResources id ->
            Network.Resource.fetchResourcesRaw id
                |> Task.attempt ResourcesFetched

        FetchBuildResources id ->
            Network.BuildResources.fetch id
                |> Task.map ((,) id)
                |> Task.attempt BuildResourcesFetched

        FetchPipeline id ->
            Network.Pipeline.fetchPipeline id
                |> Task.attempt PipelineFetched

        FetchVersion ->
            Network.Info.fetch
                |> Task.map .version
                |> Task.attempt VersionFetched

        FetchInputTo id ->
            Network.Resource.fetchInputTo id
                |> Task.map ((,) id)
                |> Task.attempt InputToFetched

        FetchOutputOf id ->
            Network.Resource.fetchOutputOf id
                |> Task.map ((,) id)
                |> Task.attempt OutputOfFetched

        FetchData ->
            Network.DashboardAPIData.remoteData
                |> Task.map2 (,) Time.now
                |> Task.attempt APIDataFetched

        GetCurrentTime ->
            Task.perform GotCurrentTime Time.now

<<<<<<< HEAD
        DoTriggerBuild id csrf ->
            Network.Job.triggerBuild id csrf
                |> Task.attempt BuildTriggered

        PauseJob id csrf ->
            Network.Job.pause id csrf
                |> Task.attempt PausedToggled

        UnpauseJob id csrf ->
            Network.Job.unpause id csrf
                |> Task.attempt PausedToggled
=======
        DoTriggerBuild id ->
            triggerBuild id csrfToken

        PauseJob id ->
            pauseJob id csrfToken

        UnpauseJob id ->
            unpauseJob id csrfToken
>>>>>>> 5fbc9553

        RedirectToLogin ->
            requestLoginRedirect ""

        NavigateTo url ->
            Navigation.newUrl url

        ModifyUrl url ->
            Navigation.modifyUrl url

        ResetPipelineFocus ->
            resetPipelineFocus ()

        RenderPipeline jobs resources ->
            renderPipeline ( jobs, resources )

        SetTitle newTitle ->
            setTitle newTitle

<<<<<<< HEAD
        DoPinVersion version csrfToken ->
            Network.Resource.pinVersion version csrfToken
                |> Task.attempt VersionPinned

        DoUnpinVersion id csrfToken ->
            Network.Resource.unpinVersion id csrfToken
                |> Task.attempt VersionUnpinned

        DoToggleVersion action id csrfToken ->
            Network.Resource.enableDisableVersionedResource (action == Enable) id csrfToken
                |> Task.attempt (VersionToggled action id)

        DoCheck rid csrfToken ->
            Network.Resource.check rid csrfToken
                |> Task.attempt Checked

        SetPinComment rid csrfToken comment ->
            Network.Resource.setPinComment rid csrfToken comment
                |> Task.attempt CommentSet
=======
        DoPinVersion version ->
            Task.attempt VersionPinned <|
                Concourse.Resource.pinVersion version csrfToken

        DoUnpinVersion id ->
            Task.attempt VersionUnpinned <|
                Concourse.Resource.unpinVersion id csrfToken

        DoToggleVersion action id ->
            Concourse.Resource.enableDisableVersionedResource
                (action == Enable)
                id
                csrfToken
                |> Task.attempt (VersionToggled action id)

        DoCheck rid ->
            Task.attempt Checked <|
                Concourse.Resource.check rid csrfToken

        SetPinComment rid comment ->
            Task.attempt CommentSet <|
                Concourse.Resource.setPinComment rid csrfToken comment
>>>>>>> 5fbc9553

        SendTokenToFly authToken flyPort ->
            Network.FlyToken.sendTokenToFly authToken flyPort
                |> Task.attempt TokenSentToFly

<<<<<<< HEAD
        SendTogglePipelineRequest { pipeline, csrfToken } ->
            Network.Pipeline.togglePause pipeline.status pipeline.teamName pipeline.name csrfToken
                |> Task.attempt (always EmptyCallback)
=======
        SendTogglePipelineRequest pipeline ->
            togglePipelinePaused { pipeline = pipeline, csrfToken = csrfToken }
>>>>>>> 5fbc9553

        ShowTooltip ( teamName, pipelineName ) ->
            tooltip ( teamName, pipelineName )

        ShowTooltipHd ( teamName, pipelineName ) ->
            tooltipHd ( teamName, pipelineName )

<<<<<<< HEAD
        SendOrderPipelinesRequest teamName pipelines csrfToken ->
            Network.Pipeline.order teamName (List.map .name pipelines) csrfToken
                |> Task.attempt (always EmptyCallback)
=======
        SendOrderPipelinesRequest teamName pipelines ->
            orderPipelines teamName pipelines csrfToken
>>>>>>> 5fbc9553

        SendLogOutRequest ->
            Task.attempt LoggedOut Network.User.logOut

        GetScreenSize ->
            Task.perform ScreenResized Window.size

        PinTeamNames stickyHeaderConfig ->
            pinTeamNames stickyHeaderConfig

        FetchBuild delay browsingIndex buildId ->
            Process.sleep delay
                |> Task.andThen (always <| Network.Build.fetch buildId)
                |> Task.map ((,) browsingIndex)
                |> Task.attempt BuildFetched

        FetchJobBuild browsingIndex jbi ->
            Network.Build.fetchJobBuild jbi
                |> Task.map ((,) browsingIndex)
                |> Task.attempt BuildFetched

        FetchBuildJobDetails buildJob ->
            Network.Job.fetchJob buildJob
                |> Task.attempt BuildJobDetailsFetched

        FetchBuildHistory job page ->
            Network.Build.fetchJobBuilds job page
                |> Task.attempt BuildHistoryFetched

        FetchBuildPrep delay browsingIndex buildId ->
            Process.sleep delay
                |> Task.andThen (always <| Network.BuildPrep.fetch buildId)
                |> Task.map ((,) browsingIndex)
                |> Task.attempt BuildPrepFetched

        FetchBuildPlanAndResources buildId ->
            Task.map2 (,) (Network.BuildPlan.fetch buildId) (Network.BuildResources.fetch buildId)
                |> Task.attempt (PlanAndResourcesFetched buildId)

        FetchBuildPlan buildId ->
            Network.BuildPlan.fetch buildId
                |> Task.map (\p -> ( p, Network.BuildResources.empty ))
                |> Task.attempt (PlanAndResourcesFetched buildId)

        FetchUser ->
            Network.User.fetchUser
                |> Task.attempt UserFetched

        SetFavIcon status ->
            Favicon.set status
                |> Task.perform (always EmptyCallback)

<<<<<<< HEAD
        DoAbortBuild buildId csrfToken ->
            Network.Build.abort buildId csrfToken
                |> Task.attempt BuildAborted
=======
        DoAbortBuild buildId ->
            abortBuild buildId csrfToken
>>>>>>> 5fbc9553

        Scroll dir ->
            Task.perform (always EmptyCallback) (scrollInDirection dir)

        SaveToken tokenValue ->
            saveToken tokenValue

        LoadToken ->
            loadToken ()

        ForceFocus dom ->
            Dom.focus dom
                |> Task.attempt (always EmptyCallback)

        OpenBuildEventStream config ->
            openEventStream config

        CloseBuildEventStream ->
            closeEventStream ()


scrollInDirection : ScrollDirection -> Task.Task x ()
scrollInDirection dir =
    case dir of
        ToWindowTop ->
            Scroll.toWindowTop

        Down ->
            Scroll.scrollDown

        Up ->
            Scroll.scrollUp

        ToWindowBottom ->
            Scroll.toWindowBottom

        Builds delta ->
            Scroll.scroll "builds" delta

        ToCurrentBuild ->
            Scroll.scrollIntoView "#builds .current"<|MERGE_RESOLUTION|>--- conflicted
+++ resolved
@@ -196,28 +196,17 @@
         GetCurrentTime ->
             Task.perform GotCurrentTime Time.now
 
-<<<<<<< HEAD
-        DoTriggerBuild id csrf ->
-            Network.Job.triggerBuild id csrf
+        DoTriggerBuild id ->
+            Network.Job.triggerBuild id csrfToken
                 |> Task.attempt BuildTriggered
 
-        PauseJob id csrf ->
-            Network.Job.pause id csrf
+        PauseJob id ->
+            Network.Job.pause id csrfToken
                 |> Task.attempt PausedToggled
 
-        UnpauseJob id csrf ->
-            Network.Job.unpause id csrf
+        UnpauseJob id ->
+            Network.Job.unpause id csrfToken
                 |> Task.attempt PausedToggled
-=======
-        DoTriggerBuild id ->
-            triggerBuild id csrfToken
-
-        PauseJob id ->
-            pauseJob id csrfToken
-
-        UnpauseJob id ->
-            unpauseJob id csrfToken
->>>>>>> 5fbc9553
 
         RedirectToLogin ->
             requestLoginRedirect ""
@@ -237,63 +226,33 @@
         SetTitle newTitle ->
             setTitle newTitle
 
-<<<<<<< HEAD
-        DoPinVersion version csrfToken ->
+        DoPinVersion version ->
             Network.Resource.pinVersion version csrfToken
                 |> Task.attempt VersionPinned
 
-        DoUnpinVersion id csrfToken ->
+        DoUnpinVersion id ->
             Network.Resource.unpinVersion id csrfToken
                 |> Task.attempt VersionUnpinned
 
-        DoToggleVersion action id csrfToken ->
+        DoToggleVersion action id ->
             Network.Resource.enableDisableVersionedResource (action == Enable) id csrfToken
                 |> Task.attempt (VersionToggled action id)
 
-        DoCheck rid csrfToken ->
+        DoCheck rid ->
             Network.Resource.check rid csrfToken
                 |> Task.attempt Checked
 
-        SetPinComment rid csrfToken comment ->
+        SetPinComment rid comment ->
             Network.Resource.setPinComment rid csrfToken comment
                 |> Task.attempt CommentSet
-=======
-        DoPinVersion version ->
-            Task.attempt VersionPinned <|
-                Concourse.Resource.pinVersion version csrfToken
-
-        DoUnpinVersion id ->
-            Task.attempt VersionUnpinned <|
-                Concourse.Resource.unpinVersion id csrfToken
-
-        DoToggleVersion action id ->
-            Concourse.Resource.enableDisableVersionedResource
-                (action == Enable)
-                id
-                csrfToken
-                |> Task.attempt (VersionToggled action id)
-
-        DoCheck rid ->
-            Task.attempt Checked <|
-                Concourse.Resource.check rid csrfToken
-
-        SetPinComment rid comment ->
-            Task.attempt CommentSet <|
-                Concourse.Resource.setPinComment rid csrfToken comment
->>>>>>> 5fbc9553
 
         SendTokenToFly authToken flyPort ->
             Network.FlyToken.sendTokenToFly authToken flyPort
                 |> Task.attempt TokenSentToFly
 
-<<<<<<< HEAD
-        SendTogglePipelineRequest { pipeline, csrfToken } ->
+        SendTogglePipelineRequest pipeline ->
             Network.Pipeline.togglePause pipeline.status pipeline.teamName pipeline.name csrfToken
                 |> Task.attempt (always EmptyCallback)
-=======
-        SendTogglePipelineRequest pipeline ->
-            togglePipelinePaused { pipeline = pipeline, csrfToken = csrfToken }
->>>>>>> 5fbc9553
 
         ShowTooltip ( teamName, pipelineName ) ->
             tooltip ( teamName, pipelineName )
@@ -301,14 +260,9 @@
         ShowTooltipHd ( teamName, pipelineName ) ->
             tooltipHd ( teamName, pipelineName )
 
-<<<<<<< HEAD
-        SendOrderPipelinesRequest teamName pipelines csrfToken ->
+        SendOrderPipelinesRequest teamName pipelines ->
             Network.Pipeline.order teamName (List.map .name pipelines) csrfToken
                 |> Task.attempt (always EmptyCallback)
-=======
-        SendOrderPipelinesRequest teamName pipelines ->
-            orderPipelines teamName pipelines csrfToken
->>>>>>> 5fbc9553
 
         SendLogOutRequest ->
             Task.attempt LoggedOut Network.User.logOut
@@ -361,14 +315,9 @@
             Favicon.set status
                 |> Task.perform (always EmptyCallback)
 
-<<<<<<< HEAD
-        DoAbortBuild buildId csrfToken ->
+        DoAbortBuild buildId ->
             Network.Build.abort buildId csrfToken
                 |> Task.attempt BuildAborted
-=======
-        DoAbortBuild buildId ->
-            abortBuild buildId csrfToken
->>>>>>> 5fbc9553
 
         Scroll dir ->
             Task.perform (always EmptyCallback) (scrollInDirection dir)
