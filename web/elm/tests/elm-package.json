{
    "version": "1.0.0",
    "summary": "Test Suites",
    "repository": "https://github.com/concourse/atc.git",
    "license": "Apache-2.0",
    "source-directories": [
        "../src",
        "."
    ],
    "exposed-modules": [],
    "native-modules": true,
    "dependencies": {
        "Bogdanp/elm-querystring": "1.0.0 <= v < 2.0.0",
        "NoRedInk/elm-simple-fuzzy": "1.0.2 <= v < 2.0.0",
<<<<<<< HEAD
        "chendrix/elm-matrix": "3.1.3 <= v < 4.0.0",
=======
        "arturopala/elm-monocle": "1.7.0 <= v < 2.0.0",
>>>>>>> e0699b9c
        "eeue56/elm-html-test": "5.2.0 <= v < 6.0.0",
        "elm-community/elm-test": "4.0.0 <= v < 5.0.0",
        "elm-community/graph": "2.0.0 <= v < 3.0.0",
        "elm-community/intdict": "2.0.0 <= v < 3.0.0",
        "elm-community/json-extra": "2.1.0 <= v < 3.0.0",
        "elm-community/list-extra": "6.1.0 <= v < 7.0.0",
        "elm-community/maybe-extra": "3.1.0 <= v < 4.0.0",
        "elm-lang/animation-frame": "1.0.1 <= v < 2.0.0",
        "elm-lang/core": "5.1.1 <= v < 6.0.0",
        "elm-lang/dom": "1.1.1 <= v < 2.0.0",
        "elm-lang/html": "2.0.0 <= v < 3.0.0",
        "elm-lang/http": "1.0.0 <= v < 2.0.0",
        "elm-lang/keyboard": "1.0.1 <= v < 2.0.0",
        "elm-lang/mouse": "1.0.1 <= v < 2.0.0",
        "elm-lang/navigation": "2.1.0 <= v < 3.0.0",
        "elm-lang/svg": "2.0.0 <= v < 3.0.0",
        "elm-lang/window": "1.0.1 <= v < 2.0.0",
        "evancz/url-parser": "2.0.1 <= v < 3.0.0",
        "fapian/elm-html-aria": "1.2.2 <= v < 2.0.0",
        "krisajenkins/remotedata": "4.3.0 <= v < 5.0.0",
        "lukewestby/elm-http-builder": "5.0.0 <= v < 6.0.0",
        "matthewsj/elm-ordering": "1.1.0 <= v < 2.0.0",
        "mgold/elm-date-format": "1.2.0 <= v < 2.0.0",
        "truqu/elm-base64": "1.0.5 <= v < 2.0.0",
        "vito/elm-ansi": "9.0.0 <= v < 10.0.0",
        "rtfeldman/elm-css": "15.0.0 <= v < 16.0.0"
    },
    "elm-version": "0.18.0 <= v < 0.19.0"
}<|MERGE_RESOLUTION|>--- conflicted
+++ resolved
@@ -12,11 +12,6 @@
     "dependencies": {
         "Bogdanp/elm-querystring": "1.0.0 <= v < 2.0.0",
         "NoRedInk/elm-simple-fuzzy": "1.0.2 <= v < 2.0.0",
-<<<<<<< HEAD
-        "chendrix/elm-matrix": "3.1.3 <= v < 4.0.0",
-=======
-        "arturopala/elm-monocle": "1.7.0 <= v < 2.0.0",
->>>>>>> e0699b9c
         "eeue56/elm-html-test": "5.2.0 <= v < 6.0.0",
         "elm-community/elm-test": "4.0.0 <= v < 5.0.0",
         "elm-community/graph": "2.0.0 <= v < 3.0.0",
