package builder

import (
	"code.cloudfoundry.org/clock"
	"code.cloudfoundry.org/lager"
	"encoding/json"

	"errors"
	"fmt"
	"strconv"
	"strings"

	"github.com/concourse/concourse/atc"
	"github.com/concourse/concourse/atc/creds"
	"github.com/concourse/concourse/atc/db"
	"github.com/concourse/concourse/atc/exec"
	"github.com/concourse/concourse/vars"
)

const supportedSchema = "exec.v2"

//go:generate counterfeiter . StepFactory

type StepFactory interface {
	GetStep(atc.Plan, exec.StepMetadata, db.ContainerMetadata, exec.GetDelegate) exec.Step
	PutStep(atc.Plan, exec.StepMetadata, db.ContainerMetadata, exec.PutDelegate) exec.Step
	TaskStep(atc.Plan, exec.StepMetadata, db.ContainerMetadata, exec.TaskDelegate) exec.Step
	CheckStep(atc.Plan, exec.StepMetadata, db.ContainerMetadata, exec.CheckDelegate) exec.Step
	SetPipelineStep(atc.Plan, exec.StepMetadata, exec.SetPipelineStepDelegate) exec.Step
	LoadVarStep(atc.Plan, exec.StepMetadata, exec.BuildStepDelegate) exec.Step
	ArtifactInputStep(atc.Plan, db.Build, exec.BuildStepDelegate) exec.Step
	ArtifactOutputStep(atc.Plan, db.Build, exec.BuildStepDelegate) exec.Step
}

func NewStepBuilder(
	stepFactory StepFactory,
	externalURL string,
	secrets creds.Secrets,
	varSourcePool creds.VarSourcePool,
	rateLimiter RateLimiter,
) *stepBuilder {
	return &stepBuilder{
		stepFactory:   stepFactory,
		externalURL:   externalURL,
		globalSecrets: secrets,
		varSourcePool: varSourcePool,
		rateLimiter:   rateLimiter,

		clock: clock.NewClock(),
	}
}

type stepBuilder struct {
	stepFactory   StepFactory
	externalURL   string
	globalSecrets creds.Secrets
	varSourcePool creds.VarSourcePool
	rateLimiter   RateLimiter

	clock clock.Clock
}

func (builder *stepBuilder) BuildStep(logger lager.Logger, build db.Build) (exec.Step, error) {
	if build == nil {
		return exec.IdentityStep{}, errors.New("must provide a build")
	}

	if build.Schema() != supportedSchema {
		return exec.IdentityStep{}, errors.New("schema not supported")
	}

	var buildVars *vars.BuildVariables

	// "fly execute" generated build will have no pipeline.
	if build.PipelineID() == 0 {
		globalVars := creds.NewVariables(builder.globalSecrets, build.TeamName(), build.PipelineName(), false)
		buildVars = vars.NewBuildVariables(globalVars, atc.EnableRedactSecrets)
	} else {
		pipeline, found, err := build.Pipeline()
		if err != nil {
			return exec.IdentityStep{}, errors.New(fmt.Sprintf("failed to find pipeline: %s", err.Error()))
		}
		if !found {
			return exec.IdentityStep{}, errors.New("pipeline not found")
		}

		varss, err := pipeline.Variables(logger, builder.globalSecrets, builder.varSourcePool)
		if err != nil {
			return exec.IdentityStep{}, err
		}
		buildVars = vars.NewBuildVariables(varss, atc.EnableRedactSecrets)
	}

	return builder.buildStep(build, build.PrivatePlan(), buildVars), nil
}

func (builder *stepBuilder) BuildStepErrored(logger lager.Logger, build db.Build, err error) {
	NewBuildStepDelegate(build, build.PrivatePlan().ID, nil, builder.clock).Errored(logger, err.Error())
}

func (builder *stepBuilder) buildStep(build db.Build, plan atc.Plan, buildVars *vars.BuildVariables) exec.Step {
	if plan.Aggregate != nil {
		return builder.buildAggregateStep(build, plan, buildVars)
	}

	if plan.InParallel != nil {
		return builder.buildParallelStep(build, plan, buildVars)
	}

	if plan.Across != nil {
		return builder.buildAcrossStep(build, plan, buildVars)
	}

	if plan.Do != nil {
		return builder.buildDoStep(build, plan, buildVars)
	}

	if plan.Timeout != nil {
		return builder.buildTimeoutStep(build, plan, buildVars)
	}

	if plan.Try != nil {
		return builder.buildTryStep(build, plan, buildVars)
	}

	if plan.OnAbort != nil {
		return builder.buildOnAbortStep(build, plan, buildVars)
	}

	if plan.OnError != nil {
		return builder.buildOnErrorStep(build, plan, buildVars)
	}

	if plan.OnSuccess != nil {
		return builder.buildOnSuccessStep(build, plan, buildVars)
	}

	if plan.OnFailure != nil {
		return builder.buildOnFailureStep(build, plan, buildVars)
	}

	if plan.Ensure != nil {
		return builder.buildEnsureStep(build, plan, buildVars)
	}

	if plan.Task != nil {
		return builder.buildTaskStep(build, plan, buildVars)
	}

	if plan.SetPipeline != nil {
		return builder.buildSetPipelineStep(build, plan, buildVars)
	}

	if plan.LoadVar != nil {
		return builder.buildLoadVarStep(build, plan, buildVars)
	}

	if plan.Check != nil {
		return builder.buildCheckStep(build, plan, buildVars)
	}

	if plan.Get != nil {
		return builder.buildGetStep(build, plan, buildVars)
	}

	if plan.Put != nil {
		return builder.buildPutStep(build, plan, buildVars)
	}

	if plan.Retry != nil {
		return builder.buildRetryStep(build, plan, buildVars)
	}

	if plan.ArtifactInput != nil {
		return builder.buildArtifactInputStep(build, plan, buildVars)
	}

	if plan.ArtifactOutput != nil {
		return builder.buildArtifactOutputStep(build, plan, buildVars)
	}

	return exec.IdentityStep{}
}

func (builder *stepBuilder) buildAggregateStep(build db.Build, plan atc.Plan, buildVars *vars.BuildVariables) exec.Step {

	agg := exec.AggregateStep{}

	for _, innerPlan := range *plan.Aggregate {
		innerPlan.Attempts = plan.Attempts
		step := builder.buildStep(build, innerPlan, buildVars)
		agg = append(agg, step)
	}

	return agg
}

func (builder *stepBuilder) buildParallelStep(build db.Build, plan atc.Plan, buildVars *vars.BuildVariables) exec.Step {

	var steps []exec.Step

	for _, innerPlan := range plan.InParallel.Steps {
		innerPlan.Attempts = plan.Attempts
		step := builder.buildStep(build, innerPlan, buildVars)
		steps = append(steps, step)
	}

	return exec.InParallel(steps, plan.InParallel.Limit, plan.InParallel.FailFast)
}

func (builder *stepBuilder) buildAcrossStep(build db.Build, plan atc.Plan, buildVars *vars.BuildVariables) exec.Step {
	step := builder.buildAcrossInParallelStep(build, 0, *plan.Across, buildVars)

	stepMetadata := builder.stepMetadata(
		build,
		builder.externalURL,
	)

	varNames := make([]string, len(plan.Across.Vars))
	for i, v := range plan.Across.Vars {
		varNames[i] = v.Var
	}

	return exec.Across(
		step,
		varNames,
		NewBuildStepDelegate(build, plan.ID, buildVars, builder.clock),
		stepMetadata,
	)
}

func (builder *stepBuilder) buildAcrossInParallelStep(build db.Build, varIndex int, plan atc.AcrossPlan, buildVars *vars.BuildVariables) exec.InParallelStep {
	if varIndex == len(plan.Vars)-1 {
		var steps []exec.Step
		for _, step := range plan.Steps {
			scopedBuildVars := buildVars.NewLocalScope()
			for i, v := range plan.Vars {
				// Don't redact because the `list` operation of a var_source should return identifiers
				// which should be publicly accessible. For static across steps, the static list is
				// embedded directly in the pipeline
				scopedBuildVars.AddLocalVar(v.Var, step.Values[i], false)
			}
			steps = append(steps, builder.buildStep(build, step.Step, scopedBuildVars))
		}
		return exec.InParallel(steps, plan.Vars[varIndex].MaxInFlight, plan.FailFast)
	}
	stepsPerValue := 1
	for _, v := range plan.Vars[varIndex+1:] {
		stepsPerValue *= len(v.Values)
	}
	numValues := len(plan.Vars[varIndex].Values)
	substeps := make([]exec.Step, numValues)
	for i := range substeps {
		startIndex := i * stepsPerValue
		endIndex := (i + 1) * stepsPerValue
		planCopy := plan
		planCopy.Steps = plan.Steps[startIndex:endIndex]
		substeps[i] = builder.buildAcrossInParallelStep(build, varIndex+1, planCopy, buildVars)
	}
	return exec.InParallel(substeps, plan.Vars[varIndex].MaxInFlight, plan.FailFast)
}

func (builder *stepBuilder) buildDoStep(build db.Build, plan atc.Plan, buildVars *vars.BuildVariables) exec.Step {

	var step exec.Step = exec.IdentityStep{}

	for i := len(*plan.Do) - 1; i >= 0; i-- {
		innerPlan := (*plan.Do)[i]
		innerPlan.Attempts = plan.Attempts
		previous := builder.buildStep(build, innerPlan, buildVars)
		step = exec.OnSuccess(previous, step)
	}

	return step
}

func (builder *stepBuilder) buildTimeoutStep(build db.Build, plan atc.Plan, buildVars *vars.BuildVariables) exec.Step {
	innerPlan := plan.Timeout.Step
	innerPlan.Attempts = plan.Attempts
	step := builder.buildStep(build, innerPlan, buildVars)
	return exec.Timeout(step, plan.Timeout.Duration)
}

func (builder *stepBuilder) buildTryStep(build db.Build, plan atc.Plan, buildVars *vars.BuildVariables) exec.Step {
	innerPlan := plan.Try.Step
	innerPlan.Attempts = plan.Attempts
	step := builder.buildStep(build, innerPlan, buildVars)
	return exec.Try(step)
}

func (builder *stepBuilder) buildOnAbortStep(build db.Build, plan atc.Plan, buildVars *vars.BuildVariables) exec.Step {
	plan.OnAbort.Step.Attempts = plan.Attempts
	step := builder.buildStep(build, plan.OnAbort.Step, buildVars)
	plan.OnAbort.Next.Attempts = plan.Attempts
	next := builder.buildStep(build, plan.OnAbort.Next, buildVars)
	return exec.OnAbort(step, next)
}

func (builder *stepBuilder) buildOnErrorStep(build db.Build, plan atc.Plan, buildVars *vars.BuildVariables) exec.Step {
	plan.OnError.Step.Attempts = plan.Attempts
	step := builder.buildStep(build, plan.OnError.Step, buildVars)
	plan.OnError.Next.Attempts = plan.Attempts
	next := builder.buildStep(build, plan.OnError.Next, buildVars)
	return exec.OnError(step, next)
}

func (builder *stepBuilder) buildOnSuccessStep(build db.Build, plan atc.Plan, buildVars *vars.BuildVariables) exec.Step {
	plan.OnSuccess.Step.Attempts = plan.Attempts
	step := builder.buildStep(build, plan.OnSuccess.Step, buildVars)
	plan.OnSuccess.Next.Attempts = plan.Attempts
	next := builder.buildStep(build, plan.OnSuccess.Next, buildVars)
	return exec.OnSuccess(step, next)
}

func (builder *stepBuilder) buildOnFailureStep(build db.Build, plan atc.Plan, buildVars *vars.BuildVariables) exec.Step {
	plan.OnFailure.Step.Attempts = plan.Attempts
	step := builder.buildStep(build, plan.OnFailure.Step, buildVars)
	plan.OnFailure.Next.Attempts = plan.Attempts
	next := builder.buildStep(build, plan.OnFailure.Next, buildVars)
	return exec.OnFailure(step, next)
}

func (builder *stepBuilder) buildEnsureStep(build db.Build, plan atc.Plan, buildVars *vars.BuildVariables) exec.Step {
	plan.Ensure.Step.Attempts = plan.Attempts
	step := builder.buildStep(build, plan.Ensure.Step, buildVars)
	plan.Ensure.Next.Attempts = plan.Attempts
	next := builder.buildStep(build, plan.Ensure.Next, buildVars)
	return exec.Ensure(step, next)
}

func (builder *stepBuilder) buildRetryStep(build db.Build, plan atc.Plan, buildVars *vars.BuildVariables) exec.Step {
	steps := []exec.Step{}

	for index, innerPlan := range *plan.Retry {
		innerPlan.Attempts = append(plan.Attempts, index+1)

		step := builder.buildStep(build, innerPlan, buildVars)
		steps = append(steps, step)
	}

	return exec.Retry(steps...)
}

func (builder *stepBuilder) buildGetStep(build db.Build, plan atc.Plan, buildVars *vars.BuildVariables) exec.Step {

	containerMetadata := builder.containerMetadata(
		build,
		db.ContainerTypeGet,
		plan.Get.Name,
		plan.Attempts,
	)

	stepMetadata := builder.stepMetadata(
		build,
		builder.externalURL,
	)

	return builder.stepFactory.GetStep(
		plan,
		stepMetadata,
		containerMetadata,
		NewGetDelegate(build, plan.ID, buildVars, builder.clock),
	)
}

func (builder *stepBuilder) buildPutStep(build db.Build, plan atc.Plan, buildVars *vars.BuildVariables) exec.Step {

	containerMetadata := builder.containerMetadata(
		build,
		db.ContainerTypePut,
		plan.Put.Name,
		plan.Attempts,
	)

	stepMetadata := builder.stepMetadata(
		build,
		builder.externalURL,
	)

	return builder.stepFactory.PutStep(
		plan,
		stepMetadata,
		containerMetadata,
		NewPutDelegate(build, plan.ID, buildVars, builder.clock),
	)
}

func (builder *stepBuilder) buildCheckStep(build db.Build, plan atc.Plan, buildVars *vars.BuildVariables) exec.Step {
	containerMetadata := builder.containerMetadata(
		build,
		db.ContainerTypeCheck,
		plan.Check.Name,
		plan.Attempts,
	)

<<<<<<< HEAD
	stepMetadata := builder.stepMetadata(
		build,
		builder.externalURL,
	)
=======
	stepMetadata := exec.StepMetadata{
		TeamID:                check.TeamID(),
		TeamName:              check.TeamName(),
		PipelineID:            check.PipelineID(),
		PipelineName:          check.PipelineName(),
		PipelineInstanceVars:  check.PipelineInstanceVars(),
		ResourceConfigScopeID: check.ResourceConfigScopeID(),
		ResourceConfigID:      check.ResourceConfigID(),
		BaseResourceTypeID:    check.BaseResourceTypeID(),
		ExternalURL:           builder.externalURL,
	}
>>>>>>> a7b49ad2

	return builder.stepFactory.CheckStep(
		plan,
		stepMetadata,
		containerMetadata,
		NewCheckDelegate(build, plan, buildVars, builder.clock, builder.rateLimiter),
	)
}

func (builder *stepBuilder) buildTaskStep(build db.Build, plan atc.Plan, buildVars *vars.BuildVariables) exec.Step {

	containerMetadata := builder.containerMetadata(
		build,
		db.ContainerTypeTask,
		plan.Task.Name,
		plan.Attempts,
	)

	stepMetadata := builder.stepMetadata(
		build,
		builder.externalURL,
	)

	return builder.stepFactory.TaskStep(
		plan,
		stepMetadata,
		containerMetadata,
		NewTaskDelegate(build, plan.ID, buildVars, builder.clock),
	)
}

func (builder *stepBuilder) buildSetPipelineStep(build db.Build, plan atc.Plan, buildVars *vars.BuildVariables) exec.Step {

	stepMetadata := builder.stepMetadata(
		build,
		builder.externalURL,
	)

	return builder.stepFactory.SetPipelineStep(
		plan,
		stepMetadata,
		NewSetPipelineStepDelegate(build, plan.ID, buildVars, builder.clock),
	)
}

func (builder *stepBuilder) buildLoadVarStep(build db.Build, plan atc.Plan, buildVars *vars.BuildVariables) exec.Step {

	stepMetadata := builder.stepMetadata(
		build,
		builder.externalURL,
	)

	return builder.stepFactory.LoadVarStep(
		plan,
		stepMetadata,
		NewBuildStepDelegate(build, plan.ID, buildVars, builder.clock),
	)
}

func (builder *stepBuilder) buildArtifactInputStep(build db.Build, plan atc.Plan, buildVars *vars.BuildVariables) exec.Step {

	return builder.stepFactory.ArtifactInputStep(
		plan,
		build,
		NewBuildStepDelegate(build, plan.ID, buildVars, builder.clock),
	)
}

func (builder *stepBuilder) buildArtifactOutputStep(build db.Build, plan atc.Plan, buildVars *vars.BuildVariables) exec.Step {

	return builder.stepFactory.ArtifactOutputStep(
		plan,
		build,
		NewBuildStepDelegate(build, plan.ID, buildVars, builder.clock),
	)
}

func (builder *stepBuilder) containerMetadata(
	build db.Build,
	containerType db.ContainerType,
	stepName string,
	attempts []int,
) db.ContainerMetadata {
	attemptStrs := []string{}
	for _, a := range attempts {
		attemptStrs = append(attemptStrs, strconv.Itoa(a))
	}

	var pipelineInstanceVars string
	if build.PipelineInstanceVars() != nil {
		instanceVars, _ := json.Marshal(build.PipelineInstanceVars())
		pipelineInstanceVars = string(instanceVars)
	}

	return db.ContainerMetadata{
		Type: containerType,

		PipelineID: build.PipelineID(),
		JobID:      build.JobID(),
		BuildID:    build.ID(),

		PipelineName:         build.PipelineName(),
		PipelineInstanceVars: pipelineInstanceVars,
		JobName:              build.JobName(),
		BuildName:            build.Name(),

		StepName: stepName,
		Attempt:  strings.Join(attemptStrs, "."),
	}
}

func (builder *stepBuilder) stepMetadata(
	build db.Build,
	externalURL string,
) exec.StepMetadata {
	return exec.StepMetadata{
		BuildID:              build.ID(),
		BuildName:            build.Name(),
		TeamID:               build.TeamID(),
		TeamName:             build.TeamName(),
		JobID:                build.JobID(),
		JobName:              build.JobName(),
		PipelineID:           build.PipelineID(),
		PipelineName:         build.PipelineName(),
		PipelineInstanceVars: build.PipelineInstanceVars(),
		ExternalURL:          externalURL,
	}
}<|MERGE_RESOLUTION|>--- conflicted
+++ resolved
@@ -1,9 +1,10 @@
 package builder
 
 import (
+	"encoding/json"
+
 	"code.cloudfoundry.org/clock"
 	"code.cloudfoundry.org/lager"
-	"encoding/json"
 
 	"errors"
 	"fmt"
@@ -393,24 +394,10 @@
 		plan.Attempts,
 	)
 
-<<<<<<< HEAD
-	stepMetadata := builder.stepMetadata(
-		build,
-		builder.externalURL,
-	)
-=======
-	stepMetadata := exec.StepMetadata{
-		TeamID:                check.TeamID(),
-		TeamName:              check.TeamName(),
-		PipelineID:            check.PipelineID(),
-		PipelineName:          check.PipelineName(),
-		PipelineInstanceVars:  check.PipelineInstanceVars(),
-		ResourceConfigScopeID: check.ResourceConfigScopeID(),
-		ResourceConfigID:      check.ResourceConfigID(),
-		BaseResourceTypeID:    check.BaseResourceTypeID(),
-		ExternalURL:           builder.externalURL,
-	}
->>>>>>> a7b49ad2
+	stepMetadata := builder.stepMetadata(
+		build,
+		builder.externalURL,
+	)
 
 	return builder.stepFactory.CheckStep(
 		plan,
