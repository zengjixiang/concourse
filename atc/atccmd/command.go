--- conflicted
+++ resolved
@@ -843,8 +843,7 @@
 			LockFactory:      lockFactory,
 			ComponentFactory: componentFactory,
 		}},
-<<<<<<< HEAD
-=======
+
 		{Name: atc.ComponentCollector, Runner: lockrunner.NewRunner(
 			logger.Session(atc.ComponentCollector),
 			gc.NewCollector(
@@ -881,7 +880,7 @@
 			clock.NewClock(),
 			runnerInterval,
 		)},
->>>>>>> 1cdbc07f
+
 		// run separately so as to not preempt critical GC
 		{Name: atc.ComponentBuildReaper, Runner: lockrunner.NewRunner(
 			logger.Session(atc.ComponentBuildReaper),
