package exec

import (
	"context"
	"errors"
	"fmt"
	"io"
	"strconv"
	"time"

	"code.cloudfoundry.org/lager"
	"code.cloudfoundry.org/lager/lagerctx"
	"github.com/concourse/concourse/atc"
	"github.com/concourse/concourse/atc/creds"
	"github.com/concourse/concourse/atc/db"
	"github.com/concourse/concourse/atc/db/lock"
	"github.com/concourse/concourse/atc/exec/build"
	"github.com/concourse/concourse/atc/metric"
	"github.com/concourse/concourse/atc/resource"
	"github.com/concourse/concourse/atc/runtime"
	"github.com/concourse/concourse/atc/worker"
	"github.com/concourse/concourse/tracing"
	"go.opentelemetry.io/otel/trace"
)

var GetResourceLockInterval = 5 * time.Second

type ErrPipelineNotFound struct {
	PipelineName string
}

func (e ErrPipelineNotFound) Error() string {
	return fmt.Sprintf("pipeline '%s' not found", e.PipelineName)
}

type ErrResourceNotFound struct {
	ResourceName string
}

func (e ErrResourceNotFound) Error() string {
	return fmt.Sprintf("resource '%s' not found", e.ResourceName)
}

type GetResult struct {
	Name          string
	ResourceCache db.ResourceCache
}

//go:generate counterfeiter . GetDelegateFactory
type GetDelegateFactory interface {
	GetDelegate(state RunState) GetDelegate
}

//counterfeiter:generate . GetDelegate
type GetDelegate interface {
	StartSpan(context.Context, string, tracing.Attrs) (context.Context, trace.Span)

<<<<<<< HEAD
	FetchImage(context.Context, atc.ImageResource, atc.VersionedResourceTypes, bool) (runtime.ImageSpec, error)
=======
	FetchImage(context.Context, atc.Plan, *atc.Plan, bool) (worker.ImageSpec, db.ResourceCache, error)
>>>>>>> 21f7a743

	Stdout() io.Writer
	Stderr() io.Writer

	Initializing(lager.Logger)
	Starting(lager.Logger)
	Finished(lager.Logger, ExitStatus, resource.VersionResult)
	Errored(lager.Logger, string)

	WaitingForWorker(lager.Logger)
	SelectedWorker(lager.Logger, string)

	UpdateMetadata(lager.Logger, string, db.UsedResourceCache, resource.VersionResult)
}

// GetStep will fetch a version of a resource on a worker that supports the
// resource type.
type GetStep struct {
	planID               atc.PlanID
	plan                 atc.GetPlan
	metadata             StepMetadata
	containerMetadata    db.ContainerMetadata
	resourceCacheFactory db.ResourceCacheFactory
	strategy             worker.PlacementStrategy
	workerPool           Pool
	lockFactory          lock.LockFactory
	delegateFactory      GetDelegateFactory
}

func NewGetStep(
	planID atc.PlanID,
	plan atc.GetPlan,
	metadata StepMetadata,
	containerMetadata db.ContainerMetadata,
	lockFactory lock.LockFactory,
	resourceCacheFactory db.ResourceCacheFactory,
	strategy worker.PlacementStrategy,
	delegateFactory GetDelegateFactory,
	pool Pool,
) Step {
	return &GetStep{
		planID:               planID,
		plan:                 plan,
		metadata:             metadata,
		containerMetadata:    containerMetadata,
		resourceCacheFactory: resourceCacheFactory,
		strategy:             strategy,
		lockFactory:          lockFactory,
		delegateFactory:      delegateFactory,
		workerPool:           pool,
	}
}

func (step *GetStep) Run(ctx context.Context, state RunState) (bool, error) {
	delegate := step.delegateFactory.GetDelegate(state)
	ctx, span := delegate.StartSpan(ctx, "get", tracing.Attrs{
		"name":     step.plan.Name,
		"resource": step.plan.Resource,
	})

	ok, err := step.run(ctx, state, delegate)
	tracing.End(span, err)

	return ok, err
}

func (step *GetStep) run(ctx context.Context, state RunState, delegate GetDelegate) (bool, error) {
	logger := lagerctx.FromContext(ctx)
	logger = logger.Session("get-step", lager.Data{
		"step-name": step.plan.Name,
	})

	delegate.Initializing(logger)

	source, err := creds.NewSource(state, step.plan.Source).Evaluate()
	if err != nil {
		return false, err
	}

	params, err := creds.NewParams(state, step.plan.Params).Evaluate()
	if err != nil {
		return false, err
	}

<<<<<<< HEAD
	workerSpec := worker.Spec{
		Tags:         step.plan.Tags,
		TeamID:       step.metadata.TeamID,
		ResourceType: step.plan.VersionedResourceTypes.Base(step.plan.Type),
	}

	var imageSpec runtime.ImageSpec
	resourceType, found := step.plan.VersionedResourceTypes.Lookup(step.plan.Type)
	if found {
		image := atc.ImageResource{
			Name:    resourceType.Name,
			Type:    resourceType.Type,
			Source:  resourceType.Source,
			Params:  resourceType.Params,
			Version: resourceType.Version,
			Tags:    resourceType.Tags,
		}
		if len(image.Tags) == 0 {
			image.Tags = step.plan.Tags
		}
=======
	workerSpec := worker.WorkerSpec{
		Tags:   step.plan.Tags,
		TeamID: step.metadata.TeamID,
>>>>>>> 21f7a743

		// Used to filter out non-Linux workers, simply because they don't support
		// base resource types
		ResourceType: step.plan.TypeImage.BaseType,
	}

	var (
		imageSpec          worker.ImageSpec
		imageResourceCache db.ResourceCache
	)
	if step.plan.TypeImage.GetPlan != nil {
		var err error
		imageSpec, imageResourceCache, err = delegate.FetchImage(ctx, *step.plan.TypeImage.GetPlan, step.plan.TypeImage.CheckPlan, step.plan.TypeImage.Privileged)
		if err != nil {
			return false, err
		}
	} else {
		imageSpec.ResourceType = step.plan.TypeImage.BaseType
	}

	version, err := NewVersionSourceFromPlan(&step.plan).Version(state)
	if err != nil {
		return false, err
	}

	containerSpec := runtime.ContainerSpec{
		TeamID:   step.metadata.TeamID,
		TeamName: step.metadata.TeamName,
		JobID:    step.metadata.JobID,

		ImageSpec: imageSpec,

		Env:  step.metadata.Env(),
		Type: db.ContainerTypeGet,

		Dir: step.containerMetadata.WorkingDirectory,

		CertsBindMount: true,
	}
	tracing.Inject(ctx, &containerSpec)

	resourceCache, err := step.resourceCacheFactory.FindOrCreateResourceCache(
		db.ForBuild(step.metadata.BuildID),
		step.plan.Type,
		version,
		source,
		params,
		imageResourceCache,
	)
	if err != nil {
		logger.Error("failed-to-create-resource-cache", err)
		return false, err
	}

<<<<<<< HEAD
=======
	// Only get from local cache if caching streamed volumes is enabled -
	// otherwise, we'd need to stream volumes between workers much more
	// frequently.
	if atc.EnableCacheStreamedVolumes {
		getResult, found, err := step.getFromLocalCache(logger, step.metadata.TeamID, resourceCache, workerSpec)
		if err != nil {
			return false, err
		}
		if found {
			fmt.Fprintln(delegate.Stderr(), "\x1b[1;36mINFO: found resource cache from local cache\x1b[0m")
			fmt.Fprintln(delegate.Stderr(), "")

			delegate.Starting(logger)
			state.StoreResult(step.planID, GetResult{
				Name:          step.plan.Name,
				ResourceCache: resourceCache,
			})

			state.ArtifactRepository().RegisterArtifact(
				build.ArtifactName(step.plan.Name),
				getResult.GetArtifact,
			)

			if step.plan.Resource != "" {
				delegate.UpdateVersion(logger, step.plan, getResult.VersionResult)
			}

			delegate.Finished(
				logger,
				ExitStatus(getResult.ExitStatus),
				getResult.VersionResult,
			)

			metric.Metrics.GetStepCacheHits.Inc()

			return true, nil
		}
	}

	processSpec := runtime.ProcessSpec{
		Path:         "/opt/resource/in",
		Args:         []string{resource.ResourcesDir("get")},
		StdoutWriter: delegate.Stdout(),
		StderrWriter: delegate.Stderr(),
	}

	resourceToGet := step.resourceFactory.NewResource(
		source,
		params,
		version,
	)

>>>>>>> 21f7a743
	containerOwner := db.NewBuildStepContainerOwner(step.metadata.BuildID, step.planID, step.metadata.TeamID)

	delegate.Starting(logger)
	volume, versionResult, processResult, err := step.retrieveFromCacheOrPerformGet(
		ctx,
		logger,
		delegate,
		resourceCache,
		resource.Resource{
			Source:  source,
			Params:  params,
			Version: version,
		},
		workerSpec,
		containerSpec,
		containerOwner,
	)
	if err != nil {
		if errors.Is(err, context.DeadlineExceeded) {
			delegate.Errored(logger, TimeoutLogMessage)
			return false, nil
		}

		return false, err
	}

	var succeeded bool
<<<<<<< HEAD
	if processResult.ExitStatus == 0 {
		state.StoreResult(step.planID, resourceCache)
=======
	if getResult.ExitStatus == 0 {
		state.StoreResult(step.planID, GetResult{
			Name:          step.plan.Name,
			ResourceCache: resourceCache,
		})
>>>>>>> 21f7a743

		state.ArtifactRepository().RegisterArtifact(
			build.ArtifactName(step.plan.Name),
			volume,
		)

		// step.plan.Resource can be empty if running for a non-named resource.
		delegate.UpdateMetadata(logger, step.plan.Resource, resourceCache, versionResult)

		succeeded = true
	}

	delegate.Finished(
		logger,
		ExitStatus(processResult.ExitStatus),
		versionResult,
	)

	return succeeded, nil
}

func (step *GetStep) retrieveFromCacheOrPerformGet(
	ctx context.Context,
	logger lager.Logger,
	delegate GetDelegate,
	resourceCache db.UsedResourceCache,
	getResource resource.Resource,
	workerSpec worker.Spec,
	containerSpec runtime.ContainerSpec,
	containerOwner db.ContainerOwner,
) (runtime.Volume, resource.VersionResult, runtime.ProcessResult, error) {
	var worker runtime.Worker

	lockName := strconv.Itoa(resourceCache.ID())

	// If caching streamed volumes is enabled, we may be able to use a cached
	// result from another worker, so don't bother selecting a worker just yet.
	// Note that if it's disabled, we don't use cached volumes from other
	// workers so that we can hydrate the cache throughout the cluster -
	// otherwise, the few workers with the resource cache may need to perform a
	// ton of streaming out.
	if !atc.EnableCacheStreamedVolumes {
		var err error
		worker, err = step.workerPool.FindOrSelectWorker(ctx, containerOwner, containerSpec, workerSpec, step.strategy, delegate)
		if err != nil {
			logger.Error("failed-to-select-worker", err)
			return nil, resource.VersionResult{}, runtime.ProcessResult{}, err
		}

		// The lock is unique only to the current worker when not caching
		// streamed volumes since we only consider the current worker's local
		// resource cache in this case. When caching streamed volumes is
		// enabled, we consider resource caches from any (compatible) worker.
		lockName += "-" + worker.Name()

		delegate.SelectedWorker(logger, worker.Name())

		defer func() {
			step.workerPool.ReleaseWorker(
				logger,
				containerSpec,
				worker,
				step.strategy,
			)
		}()
	}

	// attemptGet performs the following flow:
	//
	// * Check if resource is cached
	//     * If yes, then use the cache and exit
	//     * If no, then proceed to next step
	// * Attempt to acquire a lock that's unique to the resource (and possibly
	//   also the worker, if EnableCacheStreamedVolumes is disabled)
	//     * If lock acquisition failed, give up (and try again after
	//       GetResourceLockInterval)
	//     * If lock acquisition succeeded, then run the get script and
	//       initialize the volume as a resource cache.
	attemptGet := func() (runtime.Volume, resource.VersionResult, runtime.ProcessResult, bool, error) {
		volume, versionResult, found, err := step.retrieveFromCache(logger, resourceCache, workerSpec, worker)
		if err != nil {
			return volume, resource.VersionResult{}, runtime.ProcessResult{}, false, err
		}
		if found {
			metric.Metrics.GetStepCacheHits.Inc()
			fmt.Fprintln(delegate.Stderr(), "\x1b[1;36mINFO: found existing resource cache\x1b[0m")
			fmt.Fprintln(delegate.Stderr(), "")
			return volume, versionResult, runtime.ProcessResult{ExitStatus: 0}, true, nil
		}

		lockLogger := logger.Session("lock", lager.Data{"lock-name": lockName})
		lock, acquired, err := step.lockFactory.Acquire(lockLogger, lock.NewTaskLockID(lockName))
		if err != nil {
			lockLogger.Error("failed-to-get-lock", err)
			// not returning error for consistency with prior behaviour - we just
			// retry after GetResourceLockInterval
			return nil, resource.VersionResult{}, runtime.ProcessResult{}, false, nil
		}

		if !acquired {
			lockLogger.Debug("did-not-get-lock")
			return nil, resource.VersionResult{}, runtime.ProcessResult{}, false, nil
		}

		defer lock.Release()

		volume, versionResult, processResult, err := step.performGetAndInitCache(ctx, logger, delegate, getResource, resourceCache, workerSpec, containerSpec, containerOwner, worker)
		if err != nil {
			return nil, resource.VersionResult{}, runtime.ProcessResult{}, false, err
		}

		return volume, versionResult, processResult, true, nil
	}

	volume, versionResult, processResult, ok, err := attemptGet()
	if err != nil {
		return nil, resource.VersionResult{}, runtime.ProcessResult{}, err
	}
	if ok {
		return volume, versionResult, processResult, nil
	}

	// Resource not cached and failed to acquire lock. Try again after
	// GetResourceLockInterval.
	fmt.Fprintln(delegate.Stderr(), "\x1b[1;36mINFO: waiting to acquire resource lock\x1b[0m")
	fmt.Fprintln(delegate.Stderr(), "")

	ticker := time.NewTicker(GetResourceLockInterval)
	defer ticker.Stop()

	for {
		select {
		case <-ctx.Done():
			return nil, resource.VersionResult{}, runtime.ProcessResult{}, ctx.Err()
		case <-ticker.C:
			volume, versionResult, processResult, ok, err := attemptGet()
			if err != nil {
				return nil, resource.VersionResult{}, runtime.ProcessResult{}, err
			}
			if ok {
				return volume, versionResult, processResult, nil
			}
			// Still can't acquire that darn lock. Wait another interval.
		}
	}
}

func (step *GetStep) retrieveFromCache(
	logger lager.Logger,
<<<<<<< HEAD
	resourceCache db.UsedResourceCache,
	workerSpec worker.Spec,
	worker runtime.Worker, // may be nil, in which case all compatible workers are possible candidates
) (runtime.Volume, resource.VersionResult, bool, error) {
	var (
		volume runtime.Volume
		found  bool
		err    error
	)
	if worker == nil {
		volume, found, err = step.workerPool.FindResourceCacheVolume(logger, step.metadata.TeamID, resourceCache, workerSpec)
	} else {
		volume, found, err = step.workerPool.FindResourceCacheVolumeOnWorker(logger, resourceCache, workerSpec, worker.Name())
	}
	if err != nil {
		return nil, resource.VersionResult{}, false, err
	}
=======
	teamId int,
	resourceCache db.ResourceCache,
	workerSpec worker.WorkerSpec) (worker.GetResult, bool, error) {
	volume, found := step.findResourceCache(logger, teamId, resourceCache, workerSpec)
>>>>>>> 21f7a743
	if !found {
		return nil, resource.VersionResult{}, false, nil
	}
	metadata, err := step.resourceCacheFactory.ResourceCacheMetadata(resourceCache)
	if err != nil {
		return nil, resource.VersionResult{}, false, err
	}
	result := resource.VersionResult{
		Version:  resourceCache.Version(),
		Metadata: metadata.ToATCMetadata(),
	}
	return volume, result, true, nil
}

// Must be called under a global database lock unique to the resource cache
// signature, or unique to the resource cache and the worker if caching
// streamed volumes is disabled.
func (step *GetStep) performGetAndInitCache(
	ctx context.Context,
	logger lager.Logger,
<<<<<<< HEAD
	delegate GetDelegate,
	getResource resource.Resource,
	resourceCache db.UsedResourceCache,
	workerSpec worker.Spec,
	containerSpec runtime.ContainerSpec,
	containerOwner db.ContainerOwner,
	worker runtime.Worker, // may be nil, in which case we must select a worker
) (runtime.Volume, resource.VersionResult, runtime.ProcessResult, error) {
	logger = logger.Session("perform-get")
	ctx = lagerctx.NewContext(ctx, logger)

	// We haven't yet selected a worker. This will be the case if
	// EnableCacheStreamedVolumes is true, since we don't need a worker up
	// front.
	if worker == nil {
		var err error
		worker, err = step.workerPool.FindOrSelectWorker(ctx, containerOwner, containerSpec, workerSpec, step.strategy, delegate)
		if err != nil {
			logger.Error("failed-to-select-worker", err)
			return nil, resource.VersionResult{}, runtime.ProcessResult{}, err
		}

		delegate.SelectedWorker(logger, worker.Name())

		defer func() {
			step.workerPool.ReleaseWorker(
				logger,
				containerSpec,
				worker,
				step.strategy,
			)
		}()
	}

	ctx, cancel, err := MaybeTimeout(ctx, step.plan.Timeout)
=======
	teamId int,
	resourceCache db.ResourceCache,
	workerSpec worker.WorkerSpec) (worker.Volume, bool) {
	workers, err := step.workerPool.FindWorkersForResourceCache(logger, teamId, resourceCache.ID(), workerSpec)
>>>>>>> 21f7a743
	if err != nil {
		return nil, resource.VersionResult{}, runtime.ProcessResult{}, err
	}
	ctx = lagerctx.NewContext(ctx, logger)

	defer cancel()

	container, mounts, err := worker.FindOrCreateContainer(ctx, containerOwner, step.containerMetadata, containerSpec)
	if err != nil {
		logger.Error("failed-to-create-container", err)
		return nil, resource.VersionResult{}, runtime.ProcessResult{}, err
	}

	versionResult, processResult, err := getResource.Get(ctx, container, delegate.Stderr())
	if err != nil {
		logger.Error("failed-to-get-resource", err)
		return nil, resource.VersionResult{}, runtime.ProcessResult{}, err
	}

	if processResult.ExitStatus != 0 {
		return nil, versionResult, processResult, nil
	}

	volume := resourceMountVolume(mounts)

	if err := volume.InitializeResourceCache(logger, resourceCache); err != nil {
		logger.Error("failed-to-initialize-resource-cache", err)
		return nil, resource.VersionResult{}, runtime.ProcessResult{}, err
	}

	return volume, versionResult, processResult, nil
}

func resourceMountVolume(mounts []runtime.VolumeMount) runtime.Volume {
	for _, mnt := range mounts {
		if mnt.MountPath == resource.ResourcesDir("get") {
			return mnt.Volume
		}
	}
	return nil
}<|MERGE_RESOLUTION|>--- conflicted
+++ resolved
@@ -55,11 +55,7 @@
 type GetDelegate interface {
 	StartSpan(context.Context, string, tracing.Attrs) (context.Context, trace.Span)
 
-<<<<<<< HEAD
-	FetchImage(context.Context, atc.ImageResource, atc.VersionedResourceTypes, bool) (runtime.ImageSpec, error)
-=======
-	FetchImage(context.Context, atc.Plan, *atc.Plan, bool) (worker.ImageSpec, db.ResourceCache, error)
->>>>>>> 21f7a743
+	FetchImage(context.Context, atc.Plan, *atc.Plan, bool) (runtime.ImageSpec, db.ResourceCache, error)
 
 	Stdout() io.Writer
 	Stderr() io.Writer
@@ -72,7 +68,7 @@
 	WaitingForWorker(lager.Logger)
 	SelectedWorker(lager.Logger, string)
 
-	UpdateMetadata(lager.Logger, string, db.UsedResourceCache, resource.VersionResult)
+	UpdateMetadata(lager.Logger, string, db.ResourceCache, resource.VersionResult)
 }
 
 // GetStep will fetch a version of a resource on a worker that supports the
@@ -144,32 +140,9 @@
 		return false, err
 	}
 
-<<<<<<< HEAD
 	workerSpec := worker.Spec{
-		Tags:         step.plan.Tags,
-		TeamID:       step.metadata.TeamID,
-		ResourceType: step.plan.VersionedResourceTypes.Base(step.plan.Type),
-	}
-
-	var imageSpec runtime.ImageSpec
-	resourceType, found := step.plan.VersionedResourceTypes.Lookup(step.plan.Type)
-	if found {
-		image := atc.ImageResource{
-			Name:    resourceType.Name,
-			Type:    resourceType.Type,
-			Source:  resourceType.Source,
-			Params:  resourceType.Params,
-			Version: resourceType.Version,
-			Tags:    resourceType.Tags,
-		}
-		if len(image.Tags) == 0 {
-			image.Tags = step.plan.Tags
-		}
-=======
-	workerSpec := worker.WorkerSpec{
 		Tags:   step.plan.Tags,
 		TeamID: step.metadata.TeamID,
->>>>>>> 21f7a743
 
 		// Used to filter out non-Linux workers, simply because they don't support
 		// base resource types
@@ -177,7 +150,7 @@
 	}
 
 	var (
-		imageSpec          worker.ImageSpec
+		imageSpec          runtime.ImageSpec
 		imageResourceCache db.ResourceCache
 	)
 	if step.plan.TypeImage.GetPlan != nil {
@@ -224,61 +197,6 @@
 		return false, err
 	}
 
-<<<<<<< HEAD
-=======
-	// Only get from local cache if caching streamed volumes is enabled -
-	// otherwise, we'd need to stream volumes between workers much more
-	// frequently.
-	if atc.EnableCacheStreamedVolumes {
-		getResult, found, err := step.getFromLocalCache(logger, step.metadata.TeamID, resourceCache, workerSpec)
-		if err != nil {
-			return false, err
-		}
-		if found {
-			fmt.Fprintln(delegate.Stderr(), "\x1b[1;36mINFO: found resource cache from local cache\x1b[0m")
-			fmt.Fprintln(delegate.Stderr(), "")
-
-			delegate.Starting(logger)
-			state.StoreResult(step.planID, GetResult{
-				Name:          step.plan.Name,
-				ResourceCache: resourceCache,
-			})
-
-			state.ArtifactRepository().RegisterArtifact(
-				build.ArtifactName(step.plan.Name),
-				getResult.GetArtifact,
-			)
-
-			if step.plan.Resource != "" {
-				delegate.UpdateVersion(logger, step.plan, getResult.VersionResult)
-			}
-
-			delegate.Finished(
-				logger,
-				ExitStatus(getResult.ExitStatus),
-				getResult.VersionResult,
-			)
-
-			metric.Metrics.GetStepCacheHits.Inc()
-
-			return true, nil
-		}
-	}
-
-	processSpec := runtime.ProcessSpec{
-		Path:         "/opt/resource/in",
-		Args:         []string{resource.ResourcesDir("get")},
-		StdoutWriter: delegate.Stdout(),
-		StderrWriter: delegate.Stderr(),
-	}
-
-	resourceToGet := step.resourceFactory.NewResource(
-		source,
-		params,
-		version,
-	)
-
->>>>>>> 21f7a743
 	containerOwner := db.NewBuildStepContainerOwner(step.metadata.BuildID, step.planID, step.metadata.TeamID)
 
 	delegate.Starting(logger)
@@ -306,16 +224,11 @@
 	}
 
 	var succeeded bool
-<<<<<<< HEAD
 	if processResult.ExitStatus == 0 {
-		state.StoreResult(step.planID, resourceCache)
-=======
-	if getResult.ExitStatus == 0 {
 		state.StoreResult(step.planID, GetResult{
 			Name:          step.plan.Name,
 			ResourceCache: resourceCache,
 		})
->>>>>>> 21f7a743
 
 		state.ArtifactRepository().RegisterArtifact(
 			build.ArtifactName(step.plan.Name),
@@ -341,7 +254,7 @@
 	ctx context.Context,
 	logger lager.Logger,
 	delegate GetDelegate,
-	resourceCache db.UsedResourceCache,
+	resourceCache db.ResourceCache,
 	getResource resource.Resource,
 	workerSpec worker.Spec,
 	containerSpec runtime.ContainerSpec,
@@ -465,8 +378,7 @@
 
 func (step *GetStep) retrieveFromCache(
 	logger lager.Logger,
-<<<<<<< HEAD
-	resourceCache db.UsedResourceCache,
+	resourceCache db.ResourceCache,
 	workerSpec worker.Spec,
 	worker runtime.Worker, // may be nil, in which case all compatible workers are possible candidates
 ) (runtime.Volume, resource.VersionResult, bool, error) {
@@ -483,15 +395,10 @@
 	if err != nil {
 		return nil, resource.VersionResult{}, false, err
 	}
-=======
-	teamId int,
-	resourceCache db.ResourceCache,
-	workerSpec worker.WorkerSpec) (worker.GetResult, bool, error) {
-	volume, found := step.findResourceCache(logger, teamId, resourceCache, workerSpec)
->>>>>>> 21f7a743
 	if !found {
 		return nil, resource.VersionResult{}, false, nil
 	}
+
 	metadata, err := step.resourceCacheFactory.ResourceCacheMetadata(resourceCache)
 	if err != nil {
 		return nil, resource.VersionResult{}, false, err
@@ -509,10 +416,9 @@
 func (step *GetStep) performGetAndInitCache(
 	ctx context.Context,
 	logger lager.Logger,
-<<<<<<< HEAD
 	delegate GetDelegate,
 	getResource resource.Resource,
-	resourceCache db.UsedResourceCache,
+	resourceCache db.ResourceCache,
 	workerSpec worker.Spec,
 	containerSpec runtime.ContainerSpec,
 	containerOwner db.ContainerOwner,
@@ -545,12 +451,6 @@
 	}
 
 	ctx, cancel, err := MaybeTimeout(ctx, step.plan.Timeout)
-=======
-	teamId int,
-	resourceCache db.ResourceCache,
-	workerSpec worker.WorkerSpec) (worker.Volume, bool) {
-	workers, err := step.workerPool.FindWorkersForResourceCache(logger, teamId, resourceCache.ID(), workerSpec)
->>>>>>> 21f7a743
 	if err != nil {
 		return nil, resource.VersionResult{}, runtime.ProcessResult{}, err
 	}
