package db_test

import (
	"time"

	"github.com/concourse/concourse/atc"
	"github.com/concourse/concourse/atc/creds"
	"github.com/concourse/concourse/atc/db"
	"github.com/concourse/concourse/atc/db/algorithm"
	. "github.com/onsi/ginkgo"
	. "github.com/onsi/gomega"
)

var _ = Describe("Job", func() {
	var (
		job      db.Job
		pipeline db.Pipeline
		team     db.Team
	)

	BeforeEach(func() {
		var err error
		team, err = teamFactory.CreateTeam(atc.Team{Name: "some-team"})
		Expect(err).ToNot(HaveOccurred())

		var created bool
		pipeline, created, err = team.SavePipeline("fake-pipeline", atc.Config{
			Jobs: atc.JobConfigs{
				{
					Name: "some-job",

					Public: true,

					Serial: true,

					SerialGroups: []string{"serial-group"},

					Plan: atc.PlanSequence{
						{
							Put: "some-resource",
							Params: atc.Params{
								"some-param": "some-value",
							},
						},
						{
							Get:      "some-input",
							Resource: "some-resource",
							Params: atc.Params{
								"some-param": "some-value",
							},
							Passed:  []string{"job-1", "job-2"},
							Trigger: true,
						},
						{
							Task:           "some-task",
							Privileged:     true,
							TaskConfigPath: "some/config/path.yml",
							TaskConfig: &atc.TaskConfig{
								RootfsURI: "some-image",
							},
						},
					},
				},
				{
					Name: "some-other-job",
				},
				{
					Name:         "other-serial-group-job",
					SerialGroups: []string{"serial-group", "really-different-group"},
				},
				{
					Name:         "different-serial-group-job",
					SerialGroups: []string{"different-serial-group"},
				},
			},
			Resources: atc.ResourceConfigs{
				{
					Name: "some-resource",
					Type: "some-type",
				},
				{
					Name: "some-other-resource",
					Type: "some-type",
				},
			},
		}, db.ConfigVersion(0), db.PipelineUnpaused)
		Expect(err).ToNot(HaveOccurred())
		Expect(created).To(BeTrue())

		var found bool
		job, found, err = pipeline.Job("some-job")
		Expect(err).ToNot(HaveOccurred())
		Expect(found).To(BeTrue())
	})

	Describe("Pause and Unpause", func() {
		It("starts out as unpaused", func() {
			Expect(job.Paused()).To(BeFalse())
		})

		It("can be paused", func() {
			err := job.Pause()
			Expect(err).NotTo(HaveOccurred())

			found, err := job.Reload()
			Expect(err).NotTo(HaveOccurred())
			Expect(found).To(BeTrue())

			Expect(job.Paused()).To(BeTrue())
		})

		It("can be unpaused", func() {
			err := job.Unpause()
			Expect(err).NotTo(HaveOccurred())

			found, err := job.Reload()
			Expect(err).NotTo(HaveOccurred())
			Expect(found).To(BeTrue())

			Expect(job.Paused()).To(BeFalse())
		})
	})

	Describe("FinishedAndNextBuild", func() {
		var otherPipeline db.Pipeline
		var otherJob db.Job

		BeforeEach(func() {
			var created bool
			var err error
			otherPipeline, created, err = team.SavePipeline("other-pipeline", atc.Config{
				Jobs: atc.JobConfigs{
					{Name: "some-job"},
				},
			}, db.ConfigVersion(0), db.PipelineUnpaused)
			Expect(err).ToNot(HaveOccurred())
			Expect(created).To(BeTrue())

			var found bool
			otherJob, found, err = otherPipeline.Job("some-job")
			Expect(err).ToNot(HaveOccurred())
			Expect(found).To(BeTrue())
		})

		It("can report a job's latest running and finished builds", func() {
			finished, next, err := job.FinishedAndNextBuild()
			Expect(err).NotTo(HaveOccurred())

			Expect(next).To(BeNil())
			Expect(finished).To(BeNil())

			finishedBuild, err := job.CreateBuild()
			Expect(err).NotTo(HaveOccurred())

			err = finishedBuild.Finish(db.BuildStatusSucceeded)
			Expect(err).NotTo(HaveOccurred())

			otherFinishedBuild, err := otherJob.CreateBuild()
			Expect(err).NotTo(HaveOccurred())

			err = otherFinishedBuild.Finish(db.BuildStatusSucceeded)
			Expect(err).NotTo(HaveOccurred())

			finished, next, err = job.FinishedAndNextBuild()
			Expect(err).NotTo(HaveOccurred())

			Expect(next).To(BeNil())
			Expect(finished.ID()).To(Equal(finishedBuild.ID()))

			nextBuild, err := job.CreateBuild()
			Expect(err).NotTo(HaveOccurred())

			started, err := nextBuild.Start("some-engine", `{"id":"1"}`, atc.Plan{})
			Expect(err).NotTo(HaveOccurred())
			Expect(started).To(BeTrue())

			otherNextBuild, err := otherJob.CreateBuild()
			Expect(err).NotTo(HaveOccurred())

			otherStarted, err := otherNextBuild.Start("some-engine", `{"id":"1"}`, atc.Plan{})
			Expect(err).NotTo(HaveOccurred())
			Expect(otherStarted).To(BeTrue())

			finished, next, err = job.FinishedAndNextBuild()
			Expect(err).NotTo(HaveOccurred())

			Expect(next.ID()).To(Equal(nextBuild.ID()))
			Expect(finished.ID()).To(Equal(finishedBuild.ID()))

			anotherRunningBuild, err := job.CreateBuild()
			Expect(err).NotTo(HaveOccurred())

			finished, next, err = job.FinishedAndNextBuild()
			Expect(err).NotTo(HaveOccurred())

			Expect(next.ID()).To(Equal(nextBuild.ID())) // not anotherRunningBuild
			Expect(finished.ID()).To(Equal(finishedBuild.ID()))

			started, err = anotherRunningBuild.Start("some-engine", `{"meta":"data"}`, atc.Plan{})
			Expect(err).NotTo(HaveOccurred())
			Expect(started).To(BeTrue())

			finished, next, err = job.FinishedAndNextBuild()
			Expect(err).NotTo(HaveOccurred())

			Expect(next.ID()).To(Equal(nextBuild.ID())) // not anotherRunningBuild
			Expect(finished.ID()).To(Equal(finishedBuild.ID()))

			err = nextBuild.Finish(db.BuildStatusSucceeded)
			Expect(err).NotTo(HaveOccurred())

			finished, next, err = job.FinishedAndNextBuild()
			Expect(err).NotTo(HaveOccurred())

			Expect(next.ID()).To(Equal(anotherRunningBuild.ID()))
			Expect(finished.ID()).To(Equal(nextBuild.ID()))
		})
	})

	Describe("UpdateFirstLoggedBuildID", func() {
		It("updates FirstLoggedBuildID on a job", func() {
			By("starting out as 0")
			Expect(job.FirstLoggedBuildID()).To(BeZero())

			By("increasing it to 57")
			err := job.UpdateFirstLoggedBuildID(57)
			Expect(err).NotTo(HaveOccurred())

			found, err := job.Reload()
			Expect(err).NotTo(HaveOccurred())
			Expect(found).To(BeTrue())
			Expect(job.FirstLoggedBuildID()).To(Equal(57))

			By("not erroring when it's called with the same number")
			err = job.UpdateFirstLoggedBuildID(57)
			Expect(err).NotTo(HaveOccurred())

			By("erroring when the number decreases")
			err = job.UpdateFirstLoggedBuildID(56)
			Expect(err).To(Equal(db.FirstLoggedBuildIDDecreasedError{
				Job:   "some-job",
				OldID: 57,
				NewID: 56,
			}))
		})
	})

	Describe("Builds", func() {
		var (
			builds       [10]db.Build
			someJob      db.Job
			someOtherJob db.Job
		)

		BeforeEach(func() {
			for i := 0; i < 10; i++ {
				var found bool
				var err error
				someJob, found, err = pipeline.Job("some-job")
				Expect(err).NotTo(HaveOccurred())
				Expect(found).To(BeTrue())

				someOtherJob, found, err = pipeline.Job("some-other-job")
				Expect(err).NotTo(HaveOccurred())
				Expect(found).To(BeTrue())

				build, err := someJob.CreateBuild()
				Expect(err).NotTo(HaveOccurred())

				_, err = someOtherJob.CreateBuild()
				Expect(err).NotTo(HaveOccurred())

				builds[i] = build
			}
		})

		Context("when there are no builds to be found", func() {
			It("returns the builds, with previous/next pages", func() {
				buildsPage, pagination, err := someOtherJob.Builds(db.Page{})
				Expect(err).ToNot(HaveOccurred())
				Expect(buildsPage).To(Equal([]db.Build{}))
				Expect(pagination).To(Equal(db.Pagination{}))
			})
		})

		Context("with no since/until", func() {
			It("returns the first page, with the given limit, and a next page", func() {
				buildsPage, pagination, err := someJob.Builds(db.Page{Limit: 2})
				Expect(err).ToNot(HaveOccurred())
				Expect(buildsPage).To(Equal([]db.Build{builds[9], builds[8]}))
				Expect(pagination.Previous).To(BeNil())
				Expect(pagination.Next).To(Equal(&db.Page{Since: builds[8].ID(), Limit: 2}))
			})
		})

		Context("with a since that places it in the middle of the builds", func() {
			It("returns the builds, with previous/next pages", func() {
				buildsPage, pagination, err := someJob.Builds(db.Page{Since: builds[6].ID(), Limit: 2})
				Expect(err).ToNot(HaveOccurred())
				Expect(buildsPage).To(Equal([]db.Build{builds[5], builds[4]}))
				Expect(pagination.Previous).To(Equal(&db.Page{Until: builds[5].ID(), Limit: 2}))
				Expect(pagination.Next).To(Equal(&db.Page{Since: builds[4].ID(), Limit: 2}))
			})
		})

		Context("with a since that places it at the end of the builds", func() {
			It("returns the builds, with previous/next pages", func() {
				buildsPage, pagination, err := someJob.Builds(db.Page{Since: builds[2].ID(), Limit: 2})
				Expect(err).ToNot(HaveOccurred())
				Expect(buildsPage).To(Equal([]db.Build{builds[1], builds[0]}))
				Expect(pagination.Previous).To(Equal(&db.Page{Until: builds[1].ID(), Limit: 2}))
				Expect(pagination.Next).To(BeNil())
			})
		})

		Context("with an until that places it in the middle of the builds", func() {
			It("returns the builds, with previous/next pages", func() {
				buildsPage, pagination, err := someJob.Builds(db.Page{Until: builds[6].ID(), Limit: 2})
				Expect(err).ToNot(HaveOccurred())
				Expect(buildsPage).To(Equal([]db.Build{builds[8], builds[7]}))
				Expect(pagination.Previous).To(Equal(&db.Page{Until: builds[8].ID(), Limit: 2}))
				Expect(pagination.Next).To(Equal(&db.Page{Since: builds[7].ID(), Limit: 2}))
			})
		})

		Context("with a until that places it at the beginning of the builds", func() {
			It("returns the builds, with previous/next pages", func() {
				buildsPage, pagination, err := someJob.Builds(db.Page{Until: builds[7].ID(), Limit: 2})
				Expect(err).ToNot(HaveOccurred())
				Expect(buildsPage).To(Equal([]db.Build{builds[9], builds[8]}))
				Expect(pagination.Previous).To(BeNil())
				Expect(pagination.Next).To(Equal(&db.Page{Since: builds[8].ID(), Limit: 2}))
			})
		})
	})

	Describe("BuildsWithTime", func() {

		var (
			pipeline db.Pipeline
			builds   = make([]db.Build, 4)
			job      db.Job
		)

		BeforeEach(func() {
			var (
				err   error
				found bool
			)

			config := atc.Config{
				Jobs: atc.JobConfigs{
					{
						Name: "some-job",
					},
					{
						Name: "some-other-job",
					},
				},
			}
			pipeline, _, err = team.SavePipeline("some-pipeline", config, db.ConfigVersion(1), db.PipelineUnpaused)
			Expect(err).ToNot(HaveOccurred())

			job, found, err = pipeline.Job("some-job")
			Expect(err).ToNot(HaveOccurred())
			Expect(found).To(BeTrue())

			for i := range builds {
				builds[i], err = job.CreateBuild()
				Expect(err).ToNot(HaveOccurred())

				buildStart := time.Date(2020, 11, i+1, 0, 0, 0, 0, time.UTC)
				_, err = dbConn.Exec("UPDATE builds SET start_time = to_timestamp($1) WHERE id = $2", buildStart.Unix(), builds[i].ID())
				Expect(err).NotTo(HaveOccurred())

				builds[i], found, err = job.Build(builds[i].Name())
				Expect(err).ToNot(HaveOccurred())
				Expect(found).To(BeTrue())
			}
		})

		Context("when not providing boundaries", func() {
			Context("without a limit specified", func() {
				It("returns no builds", func() {
					returnedBuilds, _, err := job.BuildsWithTime(db.Page{})
					Expect(err).NotTo(HaveOccurred())

					Expect(returnedBuilds).To(BeEmpty())
				})
			})

			Context("when a limit specified", func() {
				It("returns a subset of the builds", func() {
					returnedBuilds, _, err := job.BuildsWithTime(db.Page{
						Limit: 2,
					})
					Expect(err).NotTo(HaveOccurred())
					Expect(returnedBuilds).To(ConsistOf(builds[3], builds[2]))
				})
			})
		})

		Context("when providing boundaries", func() {
			Context("only until", func() {
				It("returns only those after until", func() {
					returnedBuilds, _, err := job.BuildsWithTime(db.Page{
						Until: int(builds[2].StartTime().Unix()),
						Limit: 50,
					})

					Expect(err).NotTo(HaveOccurred())
					Expect(returnedBuilds).To(ConsistOf(builds[0], builds[1], builds[2]))
				})
			})

			Context("only since", func() {
				It("returns only those before since", func() {
					returnedBuilds, _, err := job.BuildsWithTime(db.Page{
						Since: int(builds[1].StartTime().Unix()),
						Limit: 50,
					})

					Expect(err).NotTo(HaveOccurred())
					Expect(returnedBuilds).To(ConsistOf(builds[1], builds[2], builds[3]))
				})
			})

			Context("since and until", func() {
				It("returns only elements in the range", func() {
					returnedBuilds, _, err := job.BuildsWithTime(db.Page{
						Until: int(builds[2].StartTime().Unix()),
						Since: int(builds[1].StartTime().Unix()),
						Limit: 50,
					})
					Expect(err).NotTo(HaveOccurred())
					Expect(returnedBuilds).To(ConsistOf(builds[1], builds[2]))
				})
			})
		})
	})

	Describe("Build", func() {
		var firstBuild db.Build

		Context("when a build exists", func() {
			BeforeEach(func() {
				var err error
				firstBuild, err = job.CreateBuild()
				Expect(err).NotTo(HaveOccurred())
			})

			It("finds the latest build", func() {
				secondBuild, err := job.CreateBuild()
				Expect(err).NotTo(HaveOccurred())

				build, found, err := job.Build("latest")
				Expect(err).NotTo(HaveOccurred())
				Expect(found).To(BeTrue())
				Expect(build.ID()).To(Equal(secondBuild.ID()))
				Expect(build.Status()).To(Equal(secondBuild.Status()))
			})

			It("finds the build", func() {
				build, found, err := job.Build(firstBuild.Name())
				Expect(err).NotTo(HaveOccurred())
				Expect(found).To(BeTrue())
				Expect(build.ID()).To(Equal(firstBuild.ID()))
				Expect(build.Status()).To(Equal(firstBuild.Status()))
			})
		})

		Context("when the build does not exist", func() {
			It("does not error", func() {
				build, found, err := job.Build("bogus-build")
				Expect(err).NotTo(HaveOccurred())
				Expect(found).To(BeFalse())
				Expect(build).To(BeNil())
			})

			It("does not error finding the latest", func() {
				build, found, err := job.Build("latest")
				Expect(err).NotTo(HaveOccurred())
				Expect(found).To(BeFalse())
				Expect(build).To(BeNil())
			})
		})
	})

	Describe("GetRunningBuildsBySerialGroup", func() {
		Describe("same job", func() {
			var startedBuild, scheduledBuild db.Build

			BeforeEach(func() {
				var err error
				_, err = job.CreateBuild()
				Expect(err).NotTo(HaveOccurred())

				startedBuild, err = job.CreateBuild()
				Expect(err).NotTo(HaveOccurred())
				_, err = startedBuild.Start("", "{}", atc.Plan{})
				Expect(err).NotTo(HaveOccurred())

				scheduledBuild, err = job.CreateBuild()
				Expect(err).NotTo(HaveOccurred())

				scheduled, err := scheduledBuild.Schedule()
				Expect(err).NotTo(HaveOccurred())
				Expect(scheduled).To(BeTrue())

				for _, s := range []db.BuildStatus{db.BuildStatusSucceeded, db.BuildStatusFailed, db.BuildStatusErrored, db.BuildStatusAborted} {
					finishedBuild, err := job.CreateBuild()
					Expect(err).NotTo(HaveOccurred())

					scheduled, err = finishedBuild.Schedule()
					Expect(err).NotTo(HaveOccurred())
					Expect(scheduled).To(BeTrue())

					err = finishedBuild.Finish(s)
					Expect(err).NotTo(HaveOccurred())
				}

				otherJob, found, err := pipeline.Job("some-other-job")
				Expect(err).NotTo(HaveOccurred())
				Expect(found).To(BeTrue())

				_, err = otherJob.CreateBuild()
				Expect(err).NotTo(HaveOccurred())
			})

			It("returns a list of running or schedule builds for said job", func() {
				builds, err := job.GetRunningBuildsBySerialGroup([]string{"serial-group"})
				Expect(err).NotTo(HaveOccurred())

				Expect(len(builds)).To(Equal(2))
				ids := []int{}
				for _, build := range builds {
					ids = append(ids, build.ID())
				}
				Expect(ids).To(ConsistOf([]int{startedBuild.ID(), scheduledBuild.ID()}))
			})
		})

		Describe("multiple jobs with same serial group", func() {
			var serialGroupBuild db.Build

			BeforeEach(func() {
				var err error
				_, err = job.CreateBuild()
				Expect(err).NotTo(HaveOccurred())

				otherSerialJob, found, err := pipeline.Job("other-serial-group-job")
				Expect(err).NotTo(HaveOccurred())
				Expect(found).To(BeTrue())

				serialGroupBuild, err = otherSerialJob.CreateBuild()
				Expect(err).NotTo(HaveOccurred())

				scheduled, err := serialGroupBuild.Schedule()
				Expect(err).NotTo(HaveOccurred())
				Expect(scheduled).To(BeTrue())

				differentSerialJob, found, err := pipeline.Job("different-serial-group-job")
				Expect(err).NotTo(HaveOccurred())
				Expect(found).To(BeTrue())

				differentSerialGroupBuild, err := differentSerialJob.CreateBuild()
				Expect(err).NotTo(HaveOccurred())

				scheduled, err = differentSerialGroupBuild.Schedule()
				Expect(err).NotTo(HaveOccurred())
				Expect(scheduled).To(BeTrue())
			})

			It("returns a list of builds in the same serial group", func() {
				builds, err := job.GetRunningBuildsBySerialGroup([]string{"serial-group"})
				Expect(err).NotTo(HaveOccurred())

				Expect(len(builds)).To(Equal(1))
				Expect(builds[0].ID()).To(Equal(serialGroupBuild.ID()))
			})
		})
	})

	Describe("GetNextPendingBuildBySerialGroup", func() {
		var job1, job2 db.Job

		BeforeEach(func() {
			var found bool
			var err error
			job1, found, err = pipeline.Job("some-job")
			Expect(err).ToNot(HaveOccurred())
			Expect(found).To(BeTrue())

			job2, found, err = pipeline.Job("other-serial-group-job")
			Expect(err).ToNot(HaveOccurred())
			Expect(found).To(BeTrue())
		})

		Context("when some jobs have builds with inputs determined as false", func() {
			var actualBuild db.Build

			BeforeEach(func() {
				_, err := job1.CreateBuild()
				Expect(err).NotTo(HaveOccurred())

				actualBuild, err = job2.CreateBuild()
				Expect(err).NotTo(HaveOccurred())

				err = job2.SaveNextInputMapping(nil)
				Expect(err).NotTo(HaveOccurred())
			})

			It("should return the next most pending build in a group of jobs", func() {
				build, found, err := job1.GetNextPendingBuildBySerialGroup([]string{"serial-group"})
				Expect(err).NotTo(HaveOccurred())
				Expect(found).To(BeTrue())
				Expect(build.ID()).To(Equal(actualBuild.ID()))
			})
		})

		It("should return the next most pending build in a group of jobs", func() {
			buildOne, err := job1.CreateBuild()
			Expect(err).NotTo(HaveOccurred())

			buildTwo, err := job1.CreateBuild()
			Expect(err).NotTo(HaveOccurred())

			buildThree, err := job2.CreateBuild()
			Expect(err).NotTo(HaveOccurred())

			err = job1.SaveNextInputMapping(nil)
			Expect(err).NotTo(HaveOccurred())
			err = job2.SaveNextInputMapping(nil)
			Expect(err).NotTo(HaveOccurred())

			build, found, err := job1.GetNextPendingBuildBySerialGroup([]string{"serial-group"})
			Expect(err).NotTo(HaveOccurred())
			Expect(found).To(BeTrue())
			Expect(build.ID()).To(Equal(buildOne.ID()))

			err = job1.Pause()
			Expect(err).NotTo(HaveOccurred())

			build, found, err = job1.GetNextPendingBuildBySerialGroup([]string{"serial-group"})
			Expect(err).NotTo(HaveOccurred())
			Expect(found).To(BeTrue())
			Expect(build.ID()).To(Equal(buildThree.ID()))

			err = job1.Unpause()
			Expect(err).NotTo(HaveOccurred())

			build, found, err = job2.GetNextPendingBuildBySerialGroup([]string{"serial-group", "really-different-group"})
			Expect(err).NotTo(HaveOccurred())
			Expect(found).To(BeTrue())
			Expect(build.ID()).To(Equal(buildOne.ID()))

			Expect(buildOne.Finish(db.BuildStatusSucceeded)).To(Succeed())

			build, found, err = job1.GetNextPendingBuildBySerialGroup([]string{"serial-group"})
			Expect(err).NotTo(HaveOccurred())
			Expect(found).To(BeTrue())
			Expect(build.ID()).To(Equal(buildTwo.ID()))

			build, found, err = job2.GetNextPendingBuildBySerialGroup([]string{"serial-group", "really-different-group"})
			Expect(err).NotTo(HaveOccurred())
			Expect(found).To(BeTrue())
			Expect(build.ID()).To(Equal(buildTwo.ID()))

			scheduled, err := buildTwo.Schedule()
			Expect(err).NotTo(HaveOccurred())
			Expect(scheduled).To(BeTrue())
			Expect(buildTwo.Finish(db.BuildStatusSucceeded)).To(Succeed())

			build, found, err = job1.GetNextPendingBuildBySerialGroup([]string{"serial-group"})
			Expect(err).NotTo(HaveOccurred())
			Expect(found).To(BeTrue())
			Expect(build.ID()).To(Equal(buildThree.ID()))

			build, found, err = job2.GetNextPendingBuildBySerialGroup([]string{"serial-group", "really-different-group"})
			Expect(err).NotTo(HaveOccurred())
			Expect(found).To(BeTrue())
			Expect(build.ID()).To(Equal(buildThree.ID()))
		})
	})

	Describe("GetIndependentBuildInputs", func() {
		var (
<<<<<<< HEAD
			pipeline2      db.Pipeline
			versions       []atc.ResourceVersion
			job            db.Job
			job2           db.Job
			resourceConfig db.ResourceConfig
			resource       db.Resource
			resource2      db.Resource
=======
			pipeline2           db.Pipeline
			versions            []atc.ResourceVersion
			job                 db.Job
			job2                db.Job
			resourceConfigScope db.ResourceConfigScope
			resource            db.Resource
			resource2           db.Resource
>>>>>>> 0cba188c
		)

		BeforeEach(func() {
			setupTx, err := dbConn.Begin()
			Expect(err).ToNot(HaveOccurred())

			brt := db.BaseResourceType{
				Name: "some-type",
			}
			_, err = brt.FindOrCreate(setupTx)
			Expect(err).NotTo(HaveOccurred())
			Expect(setupTx.Commit()).To(Succeed())

<<<<<<< HEAD
			resourceConfig, err = resourceConfigFactory.FindOrCreateResourceConfig(logger, "some-type", atc.Source{}, creds.VersionedResourceTypes{})
=======
			_, err = brt.FindOrCreate(setupTx, false)
>>>>>>> 0cba188c
			Expect(err).NotTo(HaveOccurred())
			Expect(setupTx.Commit()).To(Succeed())

			saveVersions(resourceConfig, []atc.SpaceVersion{
				atc.SpaceVersion{
					Space:   atc.Space("space"),
					Version: atc.Version{"version": "v1"},
					Metadata: atc.Metadata{
						atc.MetadataField{
							Name:  "name1",
							Value: "value1",
						},
					},
				},
				atc.SpaceVersion{
					Space:   atc.Space("space"),
					Version: atc.Version{"version": "v2"},
				},
				atc.SpaceVersion{
					Space:   atc.Space("space"),
					Version: atc.Version{"version": "v3"},
				},
			})

			var found bool
			job, found, err = pipeline.Job("some-job")
			Expect(err).ToNot(HaveOccurred())
			Expect(found).To(BeTrue())

			resource, found, err = pipeline.Resource("some-resource")
			Expect(err).ToNot(HaveOccurred())
			Expect(found).To(BeTrue())
<<<<<<< HEAD

			err = resource.SetResourceConfig(resourceConfig.ID())
			Expect(err).ToNot(HaveOccurred())
=======

			resourceConfigScope, err = resource.SetResourceConfig(logger, atc.Source{}, creds.VersionedResourceTypes{})
			Expect(err).ToNot(HaveOccurred())

			err = resourceConfigScope.SaveVersions([]atc.Version{
				{"version": "v1"},
				{"version": "v2"},
				{"version": "v3"},
			})
			Expect(err).NotTo(HaveOccurred())

			// save metadata for v1
			_, err = resource.SaveUncheckedVersion(atc.Version{"version": "v1"}, db.ResourceConfigMetadataFields{
				db.ResourceConfigMetadataField{
					Name:  "name1",
					Value: "value1",
				},
			}, resourceConfigScope.ResourceConfig(), creds.VersionedResourceTypes{})
			Expect(err).NotTo(HaveOccurred())
>>>>>>> 0cba188c

			reversions, _, found, err := resource.Versions(db.Page{Limit: 3})
			Expect(err).NotTo(HaveOccurred())
			Expect(found).To(BeTrue())

			versions = []atc.ResourceVersion{reversions[2], reversions[1], reversions[0]}

			config := atc.Config{
				Jobs: atc.JobConfigs{
					{
						Name: "some-job",
					},
					{
						Name: "some-other-job",
					},
				},
				Resources: atc.ResourceConfigs{
					{
						Name: "some-resource",
						Type: "some-type",
					},
				},
			}

			pipeline2, _, err = team.SavePipeline("some-pipeline-2", config, 1, db.PipelineUnpaused)
			Expect(err).ToNot(HaveOccurred())

			resource2, found, err = pipeline2.Resource("some-resource")
			Expect(err).ToNot(HaveOccurred())
			Expect(found).To(BeTrue())

			job2, found, err = pipeline2.Job("some-job")
			Expect(err).ToNot(HaveOccurred())
			Expect(found).To(BeTrue())
		})

		Describe("independent build inputs", func() {
			It("gets independent build inputs for the given job name", func() {
				inputVersions := algorithm.InputMapping{
					"some-input-1": algorithm.InputVersion{
						VersionID:       versions[0].ID,
						ResourceID:      resource.ID(),
						FirstOccurrence: false,
					},
					"some-input-2": algorithm.InputVersion{
						VersionID:       versions[1].ID,
						ResourceID:      resource.ID(),
						FirstOccurrence: true,
					},
				}
				err := job.SaveIndependentInputMapping(inputVersions)
				Expect(err).NotTo(HaveOccurred())

				pipeline2InputVersions := algorithm.InputMapping{
					"some-input-3": algorithm.InputVersion{
						VersionID:       versions[2].ID,
						ResourceID:      resource2.ID(),
						FirstOccurrence: false,
					},
				}
				err = job2.SaveIndependentInputMapping(pipeline2InputVersions)
				Expect(err).NotTo(HaveOccurred())

				buildInputs := []db.BuildInput{
					{
						Name:            "some-input-1",
						ResourceID:      resource.ID(),
						Version:         atc.Version{"version": "v1"},
<<<<<<< HEAD
						Space:           atc.Space("space"),
=======
>>>>>>> 0cba188c
						FirstOccurrence: false,
					},
					{
						Name:            "some-input-2",
						ResourceID:      resource.ID(),
						Version:         atc.Version{"version": "v2"},
<<<<<<< HEAD
						Space:           atc.Space("space"),
=======
>>>>>>> 0cba188c
						FirstOccurrence: true,
					},
				}

				actualBuildInputs, err := job.GetIndependentBuildInputs()
				Expect(err).NotTo(HaveOccurred())

				Expect(actualBuildInputs).To(ConsistOf(buildInputs))

				By("updating the set of independent build inputs")
				inputVersions2 := algorithm.InputMapping{
					"some-input-2": algorithm.InputVersion{
						VersionID:       versions[2].ID,
						ResourceID:      resource.ID(),
						FirstOccurrence: false,
					},
					"some-input-3": algorithm.InputVersion{
						VersionID:       versions[2].ID,
						ResourceID:      resource.ID(),
						FirstOccurrence: true,
					},
				}
				err = job.SaveIndependentInputMapping(inputVersions2)
				Expect(err).NotTo(HaveOccurred())

				buildInputs2 := []db.BuildInput{
					{
						Name:            "some-input-2",
						ResourceID:      resource.ID(),
						Version:         atc.Version{"version": "v3"},
<<<<<<< HEAD
						Space:           atc.Space("space"),
=======
>>>>>>> 0cba188c
						FirstOccurrence: false,
					},
					{
						Name:            "some-input-3",
						ResourceID:      resource.ID(),
						Version:         atc.Version{"version": "v3"},
<<<<<<< HEAD
						Space:           atc.Space("space"),
=======
>>>>>>> 0cba188c
						FirstOccurrence: true,
					},
				}

				actualBuildInputs2, err := job.GetIndependentBuildInputs()
				Expect(err).NotTo(HaveOccurred())

				Expect(actualBuildInputs2).To(ConsistOf(buildInputs2))

				By("updating independent build inputs to an empty set when the mapping is nil")
				err = job.SaveIndependentInputMapping(nil)
				Expect(err).NotTo(HaveOccurred())

				actualBuildInputs3, err := job.GetIndependentBuildInputs()
				Expect(err).NotTo(HaveOccurred())
				Expect(actualBuildInputs3).To(BeEmpty())
			})
		})
	})

	Describe("GetNextBuildInputs", func() {
		var (
<<<<<<< HEAD
			pipeline2      db.Pipeline
			versions       []atc.ResourceVersion
			job            db.Job
			job2           db.Job
			resourceConfig db.ResourceConfig
			resource       db.Resource
			resource2      db.Resource
		)

		BeforeEach(func() {
			setupTx, err := dbConn.Begin()
			Expect(err).ToNot(HaveOccurred())

			brt := db.BaseResourceType{
				Name: "some-type",
			}
			_, err = brt.FindOrCreate(setupTx)
			Expect(err).NotTo(HaveOccurred())
			Expect(setupTx.Commit()).To(Succeed())

			resourceConfig, err = resourceConfigFactory.FindOrCreateResourceConfig(logger, "some-type", atc.Source{}, creds.VersionedResourceTypes{})
			Expect(err).NotTo(HaveOccurred())

			saveVersions(resourceConfig, []atc.SpaceVersion{
				atc.SpaceVersion{
					Space:   atc.Space("space"),
					Version: atc.Version{"version": "v1"},
					Metadata: atc.Metadata{
						atc.MetadataField{
							Name:  "name1",
							Value: "value1",
						},
					},
				},
				atc.SpaceVersion{
					Space:   atc.Space("space"),
					Version: atc.Version{"version": "v2"},
				},
				atc.SpaceVersion{
					Space:   atc.Space("space"),
					Version: atc.Version{"version": "v3"},
				},
			})
			Expect(err).NotTo(HaveOccurred())

			var found bool
			job, found, err = pipeline.Job("some-job")
			Expect(err).ToNot(HaveOccurred())
			Expect(found).To(BeTrue())

			resource, found, err = pipeline.Resource("some-resource")
			Expect(err).ToNot(HaveOccurred())
			Expect(found).To(BeTrue())

			err = resource.SetResourceConfig(resourceConfig.ID())
			Expect(err).ToNot(HaveOccurred())
=======
			pipeline2           db.Pipeline
			versions            []atc.ResourceVersion
			job                 db.Job
			job2                db.Job
			resourceConfigScope db.ResourceConfigScope
			resource            db.Resource
			resource2           db.Resource
		)

		BeforeEach(func() {
			setupTx, err := dbConn.Begin()
			Expect(err).ToNot(HaveOccurred())

			brt := db.BaseResourceType{
				Name: "some-type",
			}

			_, err = brt.FindOrCreate(setupTx, false)
			Expect(err).NotTo(HaveOccurred())
			Expect(setupTx.Commit()).To(Succeed())

			var found bool
			job, found, err = pipeline.Job("some-job")
			Expect(err).ToNot(HaveOccurred())
			Expect(found).To(BeTrue())

			resource, found, err = pipeline.Resource("some-resource")
			Expect(err).ToNot(HaveOccurred())
			Expect(found).To(BeTrue())

			resourceConfigScope, err = resource.SetResourceConfig(logger, atc.Source{}, creds.VersionedResourceTypes{})
			Expect(err).ToNot(HaveOccurred())

			err = resourceConfigScope.SaveVersions([]atc.Version{
				{"version": "v1"},
				{"version": "v2"},
				{"version": "v3"},
			})
			Expect(err).NotTo(HaveOccurred())

			// save metadata for v1
			_, err = resource.SaveUncheckedVersion(atc.Version{"version": "v1"}, db.ResourceConfigMetadataFields{
				db.ResourceConfigMetadataField{
					Name:  "name1",
					Value: "value1",
				},
			}, resourceConfigScope.ResourceConfig(), creds.VersionedResourceTypes{})
			Expect(err).NotTo(HaveOccurred())
>>>>>>> 0cba188c

			reversions, _, found, err := resource.Versions(db.Page{Limit: 3})
			Expect(err).NotTo(HaveOccurred())
			Expect(found).To(BeTrue())

			versions = []atc.ResourceVersion{reversions[2], reversions[1], reversions[0]}

			config := atc.Config{
				Jobs: atc.JobConfigs{
					{
						Name: "some-job",
					},
					{
						Name: "some-other-job",
					},
				},
				Resources: atc.ResourceConfigs{
					{
						Name: "some-resource",
						Type: "some-type",
					},
				},
			}

			pipeline2, _, err = team.SavePipeline("some-pipeline-2", config, 1, db.PipelineUnpaused)
			Expect(err).ToNot(HaveOccurred())

			resource2, found, err = pipeline2.Resource("some-resource")
			Expect(err).ToNot(HaveOccurred())
			Expect(found).To(BeTrue())

			job2, found, err = pipeline2.Job("some-job")
			Expect(err).ToNot(HaveOccurred())
			Expect(found).To(BeTrue())
		})

		It("gets next build inputs for the given job name", func() {
			inputVersions := algorithm.InputMapping{
				"some-input-1": algorithm.InputVersion{
					VersionID:       versions[0].ID,
					ResourceID:      resource.ID(),
					FirstOccurrence: false,
				},
				"some-input-2": algorithm.InputVersion{
					VersionID:       versions[1].ID,
					ResourceID:      resource.ID(),
					FirstOccurrence: true,
				},
			}
			err := job.SaveNextInputMapping(inputVersions)
			Expect(err).NotTo(HaveOccurred())

			pipeline2InputVersions := algorithm.InputMapping{
				"some-input-3": algorithm.InputVersion{
					VersionID:       versions[2].ID,
					ResourceID:      resource2.ID(),
					FirstOccurrence: false,
				},
			}
			err = job2.SaveNextInputMapping(pipeline2InputVersions)
			Expect(err).NotTo(HaveOccurred())

			buildInputs := []db.BuildInput{
				{
					Name:            "some-input-1",
					ResourceID:      resource.ID(),
					Version:         atc.Version{"version": "v1"},
<<<<<<< HEAD
					Space:           atc.Space("space"),
=======
>>>>>>> 0cba188c
					FirstOccurrence: false,
				},
				{
					Name:            "some-input-2",
					ResourceID:      resource.ID(),
					Version:         atc.Version{"version": "v2"},
<<<<<<< HEAD
					Space:           atc.Space("space"),
=======
>>>>>>> 0cba188c
					FirstOccurrence: true,
				},
			}

			actualBuildInputs, found, err := job.GetNextBuildInputs()
			Expect(err).NotTo(HaveOccurred())
			Expect(found).To(BeTrue())

			Expect(actualBuildInputs).To(ConsistOf(buildInputs))

			By("updating the set of next build inputs")
			inputVersions2 := algorithm.InputMapping{
				"some-input-2": algorithm.InputVersion{
					VersionID:       versions[2].ID,
					ResourceID:      resource.ID(),
					FirstOccurrence: false,
				},
				"some-input-3": algorithm.InputVersion{
					VersionID:       versions[2].ID,
					ResourceID:      resource.ID(),
					FirstOccurrence: true,
				},
			}
			err = job.SaveNextInputMapping(inputVersions2)
			Expect(err).NotTo(HaveOccurred())

			buildInputs2 := []db.BuildInput{
				{
					Name:            "some-input-2",
					ResourceID:      resource.ID(),
					Version:         atc.Version{"version": "v3"},
<<<<<<< HEAD
					Space:           atc.Space("space"),
=======
>>>>>>> 0cba188c
					FirstOccurrence: false,
				},
				{
					Name:            "some-input-3",
					ResourceID:      resource.ID(),
					Version:         atc.Version{"version": "v3"},
<<<<<<< HEAD
					Space:           atc.Space("space"),
=======
>>>>>>> 0cba188c
					FirstOccurrence: true,
				},
			}

			actualBuildInputs2, found, err := job.GetNextBuildInputs()
			Expect(err).NotTo(HaveOccurred())
			Expect(found).To(BeTrue())

			Expect(actualBuildInputs2).To(ConsistOf(buildInputs2))

			By("updating next build inputs to an empty set when the mapping is nil")
			err = job.SaveNextInputMapping(nil)
			Expect(err).NotTo(HaveOccurred())

			actualBuildInputs3, found, err := job.GetNextBuildInputs()
			Expect(err).NotTo(HaveOccurred())
			Expect(found).To(BeTrue())
			Expect(actualBuildInputs3).To(BeEmpty())
		})

		It("distinguishes between a job with no inputs and a job with missing inputs", func() {
			By("initially returning not found")
			_, found, err := job.GetNextBuildInputs()
			Expect(err).NotTo(HaveOccurred())
			Expect(found).To(BeFalse())

			By("returning found when an empty input mapping is saved")
			err = job.SaveNextInputMapping(algorithm.InputMapping{})
			Expect(err).NotTo(HaveOccurred())

			_, found, err = job.GetNextBuildInputs()
			Expect(err).NotTo(HaveOccurred())
			Expect(found).To(BeTrue())

			By("returning not found when the input mapping is deleted")
			err = job.DeleteNextInputMapping()
			Expect(err).NotTo(HaveOccurred())

			_, found, err = job.GetNextBuildInputs()
			Expect(err).NotTo(HaveOccurred())
			Expect(found).To(BeFalse())
		})
	})

	Describe("a build is created for a job", func() {
		var (
			build1DB      db.Build
			otherPipeline db.Pipeline
			otherJob      db.Job
		)

		BeforeEach(func() {
			pipelineConfig := atc.Config{
				Jobs: atc.JobConfigs{
					{
						Name: "some-job",
					},
				},
				Resources: atc.ResourceConfigs{
					{
						Name: "some-other-resource",
						Type: "some-type",
					},
				},
			}
			var err error
			otherPipeline, _, err = team.SavePipeline("some-other-pipeline", pipelineConfig, db.ConfigVersion(1), db.PipelineUnpaused)
			Expect(err).ToNot(HaveOccurred())

			build1DB, err = job.CreateBuild()
			Expect(err).ToNot(HaveOccurred())

			Expect(build1DB.ID()).NotTo(BeZero())
			Expect(build1DB.JobName()).To(Equal("some-job"))
			Expect(build1DB.Name()).To(Equal("1"))
			Expect(build1DB.Status()).To(Equal(db.BuildStatusPending))
			Expect(build1DB.IsScheduled()).To(BeFalse())

			var found bool
			otherJob, found, err = otherPipeline.Job("some-job")
			Expect(err).ToNot(HaveOccurred())
			Expect(found).To(BeTrue())
		})

		It("becomes the next pending build for job", func() {
			nextPendings, err := job.GetPendingBuilds()
			Expect(err).NotTo(HaveOccurred())
			//time.Sleep(10 * time.Hour)
			Expect(nextPendings).NotTo(BeEmpty())
			Expect(nextPendings[0].ID()).To(Equal(build1DB.ID()))
		})

		It("is in the list of pending builds", func() {
			nextPendingBuilds, err := pipeline.GetAllPendingBuilds()
			Expect(err).NotTo(HaveOccurred())
			Expect(nextPendingBuilds["some-job"]).To(HaveLen(1))
			Expect(nextPendingBuilds["some-job"]).To(Equal([]db.Build{build1DB}))
		})

		Context("and another build for a different pipeline is created with the same job name", func() {
			BeforeEach(func() {
				otherBuild, err := otherJob.CreateBuild()
				Expect(err).NotTo(HaveOccurred())

				Expect(otherBuild.ID()).NotTo(BeZero())
				Expect(otherBuild.JobName()).To(Equal("some-job"))
				Expect(otherBuild.Name()).To(Equal("1"))
				Expect(otherBuild.Status()).To(Equal(db.BuildStatusPending))
				Expect(otherBuild.IsScheduled()).To(BeFalse())
			})

			It("does not change the next pending build for job", func() {
				nextPendingBuilds, err := job.GetPendingBuilds()
				Expect(err).NotTo(HaveOccurred())
				Expect(nextPendingBuilds).To(Equal([]db.Build{build1DB}))
			})

			It("does not change pending builds", func() {
				nextPendingBuilds, err := pipeline.GetAllPendingBuilds()
				Expect(err).NotTo(HaveOccurred())
				Expect(nextPendingBuilds["some-job"]).To(HaveLen(1))
				Expect(nextPendingBuilds["some-job"]).To(Equal([]db.Build{build1DB}))
			})
		})

		Context("when scheduled", func() {
			BeforeEach(func() {
				var err error
				var found bool
				found, err = build1DB.Schedule()
				Expect(err).NotTo(HaveOccurred())
				Expect(found).To(BeTrue())
			})

			It("remains the next pending build for job", func() {
				nextPendingBuilds, err := job.GetPendingBuilds()
				Expect(err).NotTo(HaveOccurred())
				Expect(nextPendingBuilds).NotTo(BeEmpty())
				Expect(nextPendingBuilds[0].ID()).To(Equal(build1DB.ID()))
			})

			It("remains in the list of pending builds", func() {
				nextPendingBuilds, err := pipeline.GetAllPendingBuilds()
				Expect(err).NotTo(HaveOccurred())
				Expect(nextPendingBuilds["some-job"]).To(HaveLen(1))
				Expect(nextPendingBuilds["some-job"][0].ID()).To(Equal(build1DB.ID()))
			})
		})

		Context("when started", func() {
			BeforeEach(func() {
				started, err := build1DB.Start("some-engine", `{"some":"metadata"}`, atc.Plan{})
				Expect(err).NotTo(HaveOccurred())
				Expect(started).To(BeTrue())
			})

			It("saves the updated status, and the engine and engine metadata", func() {
				found, err := build1DB.Reload()
				Expect(err).NotTo(HaveOccurred())
				Expect(found).To(BeTrue())
				Expect(build1DB.Status()).To(Equal(db.BuildStatusStarted))
				Expect(build1DB.Engine()).To(Equal("some-engine"))
				Expect(build1DB.EngineMetadata()).To(Equal(`{"some":"metadata"}`))
			})

			It("saves the build's start time", func() {
				found, err := build1DB.Reload()
				Expect(err).NotTo(HaveOccurred())
				Expect(found).To(BeTrue())
				Expect(build1DB.StartTime().Unix()).To(BeNumerically("~", time.Now().Unix(), 3))
			})
		})

		Context("when the build finishes", func() {
			BeforeEach(func() {
				err := build1DB.Finish(db.BuildStatusSucceeded)
				Expect(err).NotTo(HaveOccurred())
			})

			It("sets the build's status and end time", func() {
				found, err := build1DB.Reload()
				Expect(err).NotTo(HaveOccurred())
				Expect(found).To(BeTrue())
				Expect(build1DB.Status()).To(Equal(db.BuildStatusSucceeded))
				Expect(build1DB.EndTime().Unix()).To(BeNumerically("~", time.Now().Unix(), 3))
			})
		})

		Context("and another is created for the same job", func() {
			var build2DB db.Build

			BeforeEach(func() {
				var err error
				build2DB, err = job.CreateBuild()
				Expect(err).NotTo(HaveOccurred())

				Expect(build2DB.ID()).NotTo(BeZero())
				Expect(build2DB.ID()).NotTo(Equal(build1DB.ID()))
				Expect(build2DB.Name()).To(Equal("2"))
				Expect(build2DB.Status()).To(Equal(db.BuildStatusPending))
			})

			Describe("the first build", func() {
				It("remains the next pending build", func() {
					nextPendingBuilds, err := job.GetPendingBuilds()
					Expect(err).NotTo(HaveOccurred())
					Expect(nextPendingBuilds).To(HaveLen(2))
					Expect(nextPendingBuilds[0].ID()).To(Equal(build1DB.ID()))
					Expect(nextPendingBuilds[1].ID()).To(Equal(build2DB.ID()))
				})

				It("remains in the list of pending builds", func() {
					nextPendingBuilds, err := pipeline.GetAllPendingBuilds()
					Expect(err).NotTo(HaveOccurred())
					Expect(nextPendingBuilds["some-job"]).To(HaveLen(2))
					Expect(nextPendingBuilds["some-job"]).To(ConsistOf(build1DB, build2DB))
				})
			})
		})
	})

	Describe("EnsurePendingBuildExists", func() {
		Context("when only a started build exists", func() {
			BeforeEach(func() {
				build1, err := job.CreateBuild()
				Expect(err).NotTo(HaveOccurred())

				started, err := build1.Start("some-engine", `{"some":"metadata"}`, atc.Plan{})
				Expect(err).NotTo(HaveOccurred())
				Expect(started).To(BeTrue())
			})

			It("creates a build", func() {
				err := job.EnsurePendingBuildExists()
				Expect(err).NotTo(HaveOccurred())

				pendingBuilds, err := job.GetPendingBuilds()
				Expect(err).NotTo(HaveOccurred())
				Expect(pendingBuilds).To(HaveLen(1))
			})

			It("doesn't create another build the second time it's called", func() {
				err := job.EnsurePendingBuildExists()
				Expect(err).NotTo(HaveOccurred())

				err = job.EnsurePendingBuildExists()
				Expect(err).NotTo(HaveOccurred())

				builds2, err := job.GetPendingBuilds()
				Expect(err).NotTo(HaveOccurred())
				Expect(builds2).To(HaveLen(1))

				started, err := builds2[0].Start("some-engine", `{"some":"metadata"}`, atc.Plan{})
				Expect(err).NotTo(HaveOccurred())
				Expect(started).To(BeTrue())

				builds2, err = job.GetPendingBuilds()
				Expect(err).NotTo(HaveOccurred())
				Expect(builds2).To(HaveLen(0))
			})
		})
	})

	Describe("Clear worker task cache", func() {
		Context("when worker task cache exists", func() {
			var (
				someOtherJob db.Job
				rowsDeleted  int64
			)

			BeforeEach(func() {
				var (
					err   error
					found bool
				)

				_, err = workerTaskCacheFactory.FindOrCreate(job.ID(), "some-task", "some-path", defaultWorker.Name())
				Expect(err).ToNot(HaveOccurred())

				someOtherJob, found, err = pipeline.Job("some-other-job")
				Expect(err).NotTo(HaveOccurred())
				Expect(found).To(BeTrue())
				Expect(someOtherJob).ToNot(BeNil())

				_, err = workerTaskCacheFactory.FindOrCreate(someOtherJob.ID(), "some-other-task", "some-other-path", defaultWorker.Name())
				Expect(err).ToNot(HaveOccurred())

			})

			Context("when a path is provided", func() {
				BeforeEach(func() {
					var err error
					rowsDeleted, err = job.ClearTaskCache("some-task", "some-path")
					Expect(err).NotTo(HaveOccurred())
				})

				It("deletes a row from the worker_task_caches table", func() {
					Expect(rowsDeleted).To(Equal(int64(1)))
				})

				It("removes the task cache", func() {
					_, found, err := workerTaskCacheFactory.Find(job.ID(), "some-task", "some-path", defaultWorker.Name())
					Expect(found).To(BeFalse())
					Expect(err).ToNot(HaveOccurred())
				})

				It("doesn't remove other jobs caches", func() {
					_, found, err := workerTaskCacheFactory.Find(someOtherJob.ID(), "some-other-task", "some-other-path", defaultWorker.Name())
					Expect(found).To(BeTrue())
					Expect(err).ToNot(HaveOccurred())
				})

				Context("but the cache path doesn't exist", func() {
					BeforeEach(func() {
						var err error
						rowsDeleted, err = job.ClearTaskCache("some-task", "some-nonexistent-path")
						Expect(err).NotTo(HaveOccurred())

					})
					It("deletes 0 rows", func() {
						Expect(rowsDeleted).To(Equal(int64(0)))
					})
				})
			})

			Context("when a path is not provided", func() {
				Context("when a non-existent step-name is provided", func() {
					BeforeEach(func() {
						var err error
						rowsDeleted, err = job.ClearTaskCache("some-nonexistent-task", "")
						Expect(err).NotTo(HaveOccurred())
					})

					It("does not delete any rows from the worker_task_caches table", func() {
						Expect(rowsDeleted).To(BeZero())
					})

					It("should not delete any other task steps", func() {
						_, found, err := workerTaskCacheFactory.Find(job.ID(), "some-task", "some-path", defaultWorker.Name())
						Expect(found).To(BeTrue())
						Expect(err).ToNot(HaveOccurred())
					})

				})

				Context("when an existing step-name is provided", func() {
					BeforeEach(func() {
						var err error
						rowsDeleted, err = job.ClearTaskCache("some-task", "")
						Expect(err).NotTo(HaveOccurred())
					})

					It("deletes a row from the worker_task_caches table", func() {
						Expect(rowsDeleted).To(Equal(int64(1)))
					})

					It("removes the task cache", func() {
						_, found, err := workerTaskCacheFactory.Find(job.ID(), "some-task", "some-path", defaultWorker.Name())
						Expect(found).To(BeFalse())
						Expect(err).ToNot(HaveOccurred())
					})

					It("doesn't remove other jobs caches", func() {
						_, found, err := workerTaskCacheFactory.Find(someOtherJob.ID(), "some-other-task", "some-other-path", defaultWorker.Name())
						Expect(found).To(BeTrue())
						Expect(err).ToNot(HaveOccurred())
					})
				})
			})
		})
	})
})<|MERGE_RESOLUTION|>--- conflicted
+++ resolved
@@ -685,15 +685,6 @@
 
 	Describe("GetIndependentBuildInputs", func() {
 		var (
-<<<<<<< HEAD
-			pipeline2      db.Pipeline
-			versions       []atc.ResourceVersion
-			job            db.Job
-			job2           db.Job
-			resourceConfig db.ResourceConfig
-			resource       db.Resource
-			resource2      db.Resource
-=======
 			pipeline2           db.Pipeline
 			versions            []atc.ResourceVersion
 			job                 db.Job
@@ -701,7 +692,6 @@
 			resourceConfigScope db.ResourceConfigScope
 			resource            db.Resource
 			resource2           db.Resource
->>>>>>> 0cba188c
 		)
 
 		BeforeEach(func() {
@@ -711,17 +701,21 @@
 			brt := db.BaseResourceType{
 				Name: "some-type",
 			}
-			_, err = brt.FindOrCreate(setupTx)
+			_, err = brt.FindOrCreate(setupTx, false)
 			Expect(err).NotTo(HaveOccurred())
 			Expect(setupTx.Commit()).To(Succeed())
 
-<<<<<<< HEAD
-			resourceConfig, err = resourceConfigFactory.FindOrCreateResourceConfig(logger, "some-type", atc.Source{}, creds.VersionedResourceTypes{})
-=======
-			_, err = brt.FindOrCreate(setupTx, false)
->>>>>>> 0cba188c
-			Expect(err).NotTo(HaveOccurred())
-			Expect(setupTx.Commit()).To(Succeed())
+			var found bool
+			job, found, err = pipeline.Job("some-job")
+			Expect(err).ToNot(HaveOccurred())
+			Expect(found).To(BeTrue())
+
+			resource, found, err = pipeline.Resource("some-resource")
+			Expect(err).ToNot(HaveOccurred())
+			Expect(found).To(BeTrue())
+
+			resourceConfigScope, err = resource.SetResourceConfig(logger, atc.Source{}, creds.VersionedResourceTypes{})
+			Expect(err).ToNot(HaveOccurred())
 
 			saveVersions(resourceConfig, []atc.SpaceVersion{
 				atc.SpaceVersion{
@@ -744,40 +738,6 @@
 				},
 			})
 
-			var found bool
-			job, found, err = pipeline.Job("some-job")
-			Expect(err).ToNot(HaveOccurred())
-			Expect(found).To(BeTrue())
-
-			resource, found, err = pipeline.Resource("some-resource")
-			Expect(err).ToNot(HaveOccurred())
-			Expect(found).To(BeTrue())
-<<<<<<< HEAD
-
-			err = resource.SetResourceConfig(resourceConfig.ID())
-			Expect(err).ToNot(HaveOccurred())
-=======
-
-			resourceConfigScope, err = resource.SetResourceConfig(logger, atc.Source{}, creds.VersionedResourceTypes{})
-			Expect(err).ToNot(HaveOccurred())
-
-			err = resourceConfigScope.SaveVersions([]atc.Version{
-				{"version": "v1"},
-				{"version": "v2"},
-				{"version": "v3"},
-			})
-			Expect(err).NotTo(HaveOccurred())
-
-			// save metadata for v1
-			_, err = resource.SaveUncheckedVersion(atc.Version{"version": "v1"}, db.ResourceConfigMetadataFields{
-				db.ResourceConfigMetadataField{
-					Name:  "name1",
-					Value: "value1",
-				},
-			}, resourceConfigScope.ResourceConfig(), creds.VersionedResourceTypes{})
-			Expect(err).NotTo(HaveOccurred())
->>>>>>> 0cba188c
-
 			reversions, _, found, err := resource.Versions(db.Page{Limit: 3})
 			Expect(err).NotTo(HaveOccurred())
 			Expect(found).To(BeTrue())
@@ -845,20 +805,14 @@
 						Name:            "some-input-1",
 						ResourceID:      resource.ID(),
 						Version:         atc.Version{"version": "v1"},
-<<<<<<< HEAD
 						Space:           atc.Space("space"),
-=======
->>>>>>> 0cba188c
 						FirstOccurrence: false,
 					},
 					{
 						Name:            "some-input-2",
 						ResourceID:      resource.ID(),
 						Version:         atc.Version{"version": "v2"},
-<<<<<<< HEAD
 						Space:           atc.Space("space"),
-=======
->>>>>>> 0cba188c
 						FirstOccurrence: true,
 					},
 				}
@@ -889,20 +843,14 @@
 						Name:            "some-input-2",
 						ResourceID:      resource.ID(),
 						Version:         atc.Version{"version": "v3"},
-<<<<<<< HEAD
 						Space:           atc.Space("space"),
-=======
->>>>>>> 0cba188c
 						FirstOccurrence: false,
 					},
 					{
 						Name:            "some-input-3",
 						ResourceID:      resource.ID(),
 						Version:         atc.Version{"version": "v3"},
-<<<<<<< HEAD
 						Space:           atc.Space("space"),
-=======
->>>>>>> 0cba188c
 						FirstOccurrence: true,
 					},
 				}
@@ -925,14 +873,13 @@
 
 	Describe("GetNextBuildInputs", func() {
 		var (
-<<<<<<< HEAD
-			pipeline2      db.Pipeline
-			versions       []atc.ResourceVersion
-			job            db.Job
-			job2           db.Job
-			resourceConfig db.ResourceConfig
-			resource       db.Resource
-			resource2      db.Resource
+			pipeline2           db.Pipeline
+			versions            []atc.ResourceVersion
+			job                 db.Job
+			job2                db.Job
+			resourceConfigScope db.ResourceConfigScope
+			resource            db.Resource
+			resource2           db.Resource
 		)
 
 		BeforeEach(func() {
@@ -942,14 +889,23 @@
 			brt := db.BaseResourceType{
 				Name: "some-type",
 			}
-			_, err = brt.FindOrCreate(setupTx)
+			_, err = brt.FindOrCreate(setupTx, false)
 			Expect(err).NotTo(HaveOccurred())
 			Expect(setupTx.Commit()).To(Succeed())
 
-			resourceConfig, err = resourceConfigFactory.FindOrCreateResourceConfig(logger, "some-type", atc.Source{}, creds.VersionedResourceTypes{})
-			Expect(err).NotTo(HaveOccurred())
-
-			saveVersions(resourceConfig, []atc.SpaceVersion{
+			var found bool
+			job, found, err = pipeline.Job("some-job")
+			Expect(err).ToNot(HaveOccurred())
+			Expect(found).To(BeTrue())
+
+			resource, found, err = pipeline.Resource("some-resource")
+			Expect(err).ToNot(HaveOccurred())
+			Expect(found).To(BeTrue())
+
+			resourceConfigScope, err = resource.SetResourceConfig(logger, atc.Source{}, creds.VersionedResourceTypes{})
+			Expect(err).ToNot(HaveOccurred())
+
+			saveVersions(resourceConfigScope, []atc.SpaceVersion{
 				atc.SpaceVersion{
 					Space:   atc.Space("space"),
 					Version: atc.Version{"version": "v1"},
@@ -969,69 +925,6 @@
 					Version: atc.Version{"version": "v3"},
 				},
 			})
-			Expect(err).NotTo(HaveOccurred())
-
-			var found bool
-			job, found, err = pipeline.Job("some-job")
-			Expect(err).ToNot(HaveOccurred())
-			Expect(found).To(BeTrue())
-
-			resource, found, err = pipeline.Resource("some-resource")
-			Expect(err).ToNot(HaveOccurred())
-			Expect(found).To(BeTrue())
-
-			err = resource.SetResourceConfig(resourceConfig.ID())
-			Expect(err).ToNot(HaveOccurred())
-=======
-			pipeline2           db.Pipeline
-			versions            []atc.ResourceVersion
-			job                 db.Job
-			job2                db.Job
-			resourceConfigScope db.ResourceConfigScope
-			resource            db.Resource
-			resource2           db.Resource
-		)
-
-		BeforeEach(func() {
-			setupTx, err := dbConn.Begin()
-			Expect(err).ToNot(HaveOccurred())
-
-			brt := db.BaseResourceType{
-				Name: "some-type",
-			}
-
-			_, err = brt.FindOrCreate(setupTx, false)
-			Expect(err).NotTo(HaveOccurred())
-			Expect(setupTx.Commit()).To(Succeed())
-
-			var found bool
-			job, found, err = pipeline.Job("some-job")
-			Expect(err).ToNot(HaveOccurred())
-			Expect(found).To(BeTrue())
-
-			resource, found, err = pipeline.Resource("some-resource")
-			Expect(err).ToNot(HaveOccurred())
-			Expect(found).To(BeTrue())
-
-			resourceConfigScope, err = resource.SetResourceConfig(logger, atc.Source{}, creds.VersionedResourceTypes{})
-			Expect(err).ToNot(HaveOccurred())
-
-			err = resourceConfigScope.SaveVersions([]atc.Version{
-				{"version": "v1"},
-				{"version": "v2"},
-				{"version": "v3"},
-			})
-			Expect(err).NotTo(HaveOccurred())
-
-			// save metadata for v1
-			_, err = resource.SaveUncheckedVersion(atc.Version{"version": "v1"}, db.ResourceConfigMetadataFields{
-				db.ResourceConfigMetadataField{
-					Name:  "name1",
-					Value: "value1",
-				},
-			}, resourceConfigScope.ResourceConfig(), creds.VersionedResourceTypes{})
-			Expect(err).NotTo(HaveOccurred())
->>>>>>> 0cba188c
 
 			reversions, _, found, err := resource.Versions(db.Page{Limit: 3})
 			Expect(err).NotTo(HaveOccurred())
@@ -1099,20 +992,14 @@
 					Name:            "some-input-1",
 					ResourceID:      resource.ID(),
 					Version:         atc.Version{"version": "v1"},
-<<<<<<< HEAD
 					Space:           atc.Space("space"),
-=======
->>>>>>> 0cba188c
 					FirstOccurrence: false,
 				},
 				{
 					Name:            "some-input-2",
 					ResourceID:      resource.ID(),
 					Version:         atc.Version{"version": "v2"},
-<<<<<<< HEAD
 					Space:           atc.Space("space"),
-=======
->>>>>>> 0cba188c
 					FirstOccurrence: true,
 				},
 			}
@@ -1144,20 +1031,14 @@
 					Name:            "some-input-2",
 					ResourceID:      resource.ID(),
 					Version:         atc.Version{"version": "v3"},
-<<<<<<< HEAD
 					Space:           atc.Space("space"),
-=======
->>>>>>> 0cba188c
 					FirstOccurrence: false,
 				},
 				{
 					Name:            "some-input-3",
 					ResourceID:      resource.ID(),
 					Version:         atc.Version{"version": "v3"},
-<<<<<<< HEAD
 					Space:           atc.Space("space"),
-=======
->>>>>>> 0cba188c
 					FirstOccurrence: true,
 				},
 			}
