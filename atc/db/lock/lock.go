package lock

import (
	"database/sql"
	"errors"
	"fmt"
	"hash/crc32"
	"strconv"
	"strings"
	"sync"

	"code.cloudfoundry.org/lager"
)

//go:generate go run github.com/maxbrunsfeld/counterfeiter/v6 -generate

const (
	LockTypeResourceConfigChecking = iota
	LockTypeBuildTracking
	LockTypeBatch
	LockTypeVolumeCreating
	LockTypeContainerCreating
	LockTypeDatabaseMigration
	LockTypeResourceScanning
	LockTypeJobScheduling
	LockTypeGetVarStep
)

var ErrLostLock = errors.New("lock was lost while held, possibly due to connection breakage")

func NewBuildTrackingLockID(buildID int) LockID {
	return LockID{LockTypeBuildTracking, buildID}
}

func NewResourceConfigCheckingLockID(resourceConfigID int) LockID {
	return LockID{LockTypeResourceConfigChecking, resourceConfigID}
}

func NewTaskLockID(taskName string) LockID {
	return LockID{LockTypeBatch, lockIDFromString(taskName)}
}

func NewVolumeCreatingLockID(volumeID int) LockID {
	return LockID{LockTypeVolumeCreating, volumeID}
}

func NewDatabaseMigrationLockID() LockID {
	return LockID{LockTypeDatabaseMigration}
}

func NewResourceScanningLockID() LockID {
	return LockID{LockTypeResourceScanning}
}

func NewJobSchedulingLockID(jobID int) LockID {
	return LockID{LockTypeJobScheduling, jobID}
}

<<<<<<< HEAD
func NewGetVarStepLockID(buildID int, hash string) LockID {
	return LockID{LockTypeGetVarStep, buildID, lockIDFromString(hash)}
}

//go:generate counterfeiter . LockFactory

=======
//counterfeiter:generate . LockFactory
>>>>>>> 88fd019d
type LockFactory interface {
	Acquire(logger lager.Logger, ids LockID) (Lock, bool, error)
}

type lockFactory struct {
	db           LockDB
	locks        lockRepo
	acquireMutex *sync.Mutex

	acquireFunc LogFunc
	releaseFunc LogFunc
}

type LogFunc func(logger lager.Logger, id LockID)

func NewLockFactory(
	conn *sql.DB,
	acquire LogFunc,
	release LogFunc,
) LockFactory {
	return &lockFactory{
		db: &lockDB{
			conn:  conn,
			mutex: &sync.Mutex{},
		},
		acquireFunc: acquire,
		releaseFunc: release,
		locks: lockRepo{
			locks: map[string]bool{},
			mutex: &sync.Mutex{},
		},
		acquireMutex: &sync.Mutex{},
	}
}

func NewTestLockFactory(db LockDB) LockFactory {
	return &lockFactory{
		db: db,
		locks: lockRepo{
			locks: map[string]bool{},
			mutex: &sync.Mutex{},
		},
		acquireMutex: &sync.Mutex{},
		acquireFunc:  func(logger lager.Logger, id LockID) {},
		releaseFunc:  func(logger lager.Logger, id LockID) {},
	}
}

func (f *lockFactory) Acquire(logger lager.Logger, id LockID) (Lock, bool, error) {
	l := &lock{
		logger:       logger,
		db:           f.db,
		id:           id,
		locks:        f.locks,
		acquireMutex: f.acquireMutex,
		acquired:     f.acquireFunc,
		released:     f.releaseFunc,
	}

	acquired, err := l.Acquire()
	if err != nil {
		return nil, false, err
	}

	if !acquired {
		return nil, false, nil
	}

	return l, true, nil
}

//counterfeiter:generate . Lock
type Lock interface {
	Release() error
}

// NoopLock is a fake lock for use when a lock is conditionally acquired.
type NoopLock struct{}

// Release does nothing. Successfully.
func (NoopLock) Release() error { return nil }

//counterfeiter:generate . LockDB
type LockDB interface {
	Acquire(id LockID) (bool, error)
	Release(id LockID) (bool, error)
}

type lock struct {
	id LockID

	logger       lager.Logger
	db           LockDB
	locks        lockRepo
	acquireMutex *sync.Mutex

	acquired LogFunc
	released LogFunc
}

func (l *lock) Acquire() (bool, error) {
	l.acquireMutex.Lock()
	defer l.acquireMutex.Unlock()

	logger := l.logger.Session("acquire", lager.Data{"id": l.id})

	if l.locks.IsRegistered(l.id) {
		logger.Debug("not-acquired-already-held-locally")
		return false, nil
	}

	acquired, err := l.db.Acquire(l.id)
	if err != nil {
		logger.Error("failed-to-register-in-db", err)
		return false, err
	}

	if !acquired {
		logger.Debug("not-acquired-already-held-in-db")
		return false, nil
	}

	l.locks.Register(l.id)

	l.acquired(logger, l.id)

	return true, nil
}

func (l *lock) Release() error {
	logger := l.logger.Session("release", lager.Data{"id": l.id})

	released, err := l.db.Release(l.id)
	if err != nil {
		logger.Error("failed-to-release-in-db-but-continuing-anyway", err)
	}

	l.locks.Unregister(l.id)

	if !released {
		logger.Error("failed-to-release", ErrLostLock)
		return ErrLostLock
	}

	l.released(logger, l.id)

	return nil
}

type lockDB struct {
	conn  *sql.DB
	mutex *sync.Mutex
}

func (db *lockDB) Acquire(id LockID) (bool, error) {
	db.mutex.Lock()
	defer db.mutex.Unlock()

	var acquired bool
	err := db.conn.QueryRow(`SELECT pg_try_advisory_lock(`+id.toDBParams()+`)`, id.toDBArgs()...).Scan(&acquired)
	if err != nil {
		return false, err
	}

	return acquired, nil
}

func (db *lockDB) Release(id LockID) (bool, error) {
	db.mutex.Lock()
	defer db.mutex.Unlock()

	var released bool
	err := db.conn.QueryRow(`SELECT pg_advisory_unlock(`+id.toDBParams()+`)`, id.toDBArgs()...).Scan(&released)
	if err != nil {
		return false, err
	}

	return released, nil
}

type lockRepo struct {
	locks map[string]bool
	mutex *sync.Mutex
}

func (lr lockRepo) IsRegistered(id LockID) bool {
	lr.mutex.Lock()
	defer lr.mutex.Unlock()

	if _, ok := lr.locks[id.toKey()]; ok {
		return true
	}
	return false
}

func (lr lockRepo) Register(id LockID) {
	lr.mutex.Lock()
	defer lr.mutex.Unlock()

	lr.locks[id.toKey()] = true
}

func (lr lockRepo) Unregister(id LockID) {
	lr.mutex.Lock()
	defer lr.mutex.Unlock()

	delete(lr.locks, id.toKey())
}

type LockID []int

func (l LockID) toKey() string {
	s := []string{}
	for i := range l {
		s = append(s, strconv.Itoa(l[i]))
	}
	return strings.Join(s, "+")
}

func (l LockID) toDBParams() string {
	s := []string{}
	for i := range l {
		s = append(s, fmt.Sprintf("$%d", i+1))
	}

	return strings.Join(s, ",")
}

func (l LockID) toDBArgs() []interface{} {
	result := []interface{}{}
	for i := range l {
		result = append(result, l[i])
	}

	return result
}

func lockIDFromString(taskName string) int {
	return int(int32(crc32.ChecksumIEEE([]byte(taskName))))
}<|MERGE_RESOLUTION|>--- conflicted
+++ resolved
@@ -56,16 +56,11 @@
 	return LockID{LockTypeJobScheduling, jobID}
 }
 
-<<<<<<< HEAD
 func NewGetVarStepLockID(buildID int, hash string) LockID {
 	return LockID{LockTypeGetVarStep, buildID, lockIDFromString(hash)}
 }
 
-//go:generate counterfeiter . LockFactory
-
-=======
 //counterfeiter:generate . LockFactory
->>>>>>> 88fd019d
 type LockFactory interface {
 	Acquire(logger lager.Logger, ids LockID) (Lock, bool, error)
 }
