package db

import (
	"database/sql"
	"encoding/json"
	"sort"

	sq "github.com/Masterminds/squirrel"
	"github.com/concourse/concourse/atc"
	"github.com/concourse/concourse/atc/db/lock"
	"github.com/lib/pq"
)

//go:generate counterfeiter . JobFactory

// XXX: This job factory object is not really a job factory anymore. It is
// holding the responsibility for two very different things: constructing a
// dashboard object and also a scheduler job object. Figure out what this is
// trying to encapsulate or considering splitting this out!
type JobFactory interface {
	VisibleJobs([]string) ([]atc.JobSummary, error)
	AllActiveJobs() ([]atc.JobSummary, error)
	JobsToSchedule() (SchedulerJobs, error)
}

type jobFactory struct {
	conn        Conn
	lockFactory lock.LockFactory
}

func NewJobFactory(conn Conn, lockFactory lock.LockFactory) JobFactory {
	return &jobFactory{
		conn:        conn,
		lockFactory: lockFactory,
	}
}

type SchedulerJobs []SchedulerJob

type SchedulerJob struct {
	Job
	Resources     SchedulerResources
	ResourceTypes atc.VersionedResourceTypes
}

type SchedulerResources []SchedulerResource

type SchedulerResource struct {
	Name   string
	Type   string
	Source atc.Source
}

func (r *SchedulerResource) ApplySourceDefaults(resourceTypes atc.VersionedResourceTypes) {
	parentType, found := resourceTypes.Lookup(r.Type)
	if found {
		r.Source = parentType.Defaults.Merge(r.Source)
	}
}

func (resources SchedulerResources) Lookup(name string) (*SchedulerResource, bool) {
	for _, resource := range resources {
		if resource.Name == name {
			return &resource, true
		}
	}

	return nil, false
}

func (j *jobFactory) JobsToSchedule() (SchedulerJobs, error) {
	tx, err := j.conn.Begin()
	if err != nil {
		return nil, err
	}

	defer tx.Rollback()

	rows, err := jobsQuery.
		Where(sq.Expr("j.schedule_requested > j.last_scheduled")).
		Where(sq.Eq{
			"j.active": true,
			"j.paused": false,
			"p.paused": false,
		}).
		RunWith(tx).
		Query()
	if err != nil {
		return nil, err
	}

	jobs, err := scanJobs(j.conn, j.lockFactory, rows)
	if err != nil {
		return nil, err
	}

	var schedulerJobs SchedulerJobs
	pipelineResourceTypes := make(map[int]ResourceTypes)
	for _, job := range jobs {
		rows, err := tx.Query(`WITH inputs AS (
				SELECT ji.resource_id from job_inputs ji where ji.job_id = $1
				UNION
				SELECT jo.resource_id from job_outputs jo where jo.job_id = $1
			)
			SELECT r.name, r.type, r.config, r.nonce
			From resources r
			Join inputs i on i.resource_id = r.id`, job.ID())
		if err != nil {
			return nil, err
		}

		var schedulerResources SchedulerResources
		for rows.Next() {
			var name, type_ string
			var configBlob []byte
			var nonce sql.NullString

			err = rows.Scan(&name, &type_, &configBlob, &nonce)
			if err != nil {
				return nil, err
			}

			defer Close(rows)

			es := j.conn.EncryptionStrategy()

			var noncense *string
			if nonce.Valid {
				noncense = &nonce.String
			}

			decryptedConfig, err := es.Decrypt(string(configBlob), noncense)
			if err != nil {
				return nil, err
			}

			var config atc.ResourceConfig
			err = json.Unmarshal(decryptedConfig, &config)
			if err != nil {
				return nil, err
			}

			schedulerResources = append(schedulerResources, SchedulerResource{
				Name:   name,
				Type:   type_,
				Source: config.Source,
			})
		}

		var resourceTypes ResourceTypes
		var found bool
		resourceTypes, found = pipelineResourceTypes[job.PipelineID()]
		if !found {
			rows, err := resourceTypesQuery.
				Where(sq.Eq{"r.pipeline_id": job.PipelineID()}).
				OrderBy("r.name").
				RunWith(tx).
				Query()
			if err != nil {
				return nil, err
			}

			defer Close(rows)

			for rows.Next() {
				resourceType := newEmptyResourceType(j.conn, j.lockFactory)
				err := scanResourceType(resourceType, rows)
				if err != nil {
					return nil, err
				}

				resourceTypes = append(resourceTypes, resourceType)
			}

			pipelineResourceTypes[job.PipelineID()] = resourceTypes
		}

		schedulerJobs = append(schedulerJobs, SchedulerJob{
			Job:           job,
			Resources:     schedulerResources,
			ResourceTypes: resourceTypes.Deserialize(),
		})
	}

	err = tx.Commit()
	if err != nil {
		return nil, err
	}

	return schedulerJobs, nil
}

func (j *jobFactory) VisibleJobs(teamNames []string) ([]atc.JobSummary, error) {
	tx, err := j.conn.Begin()
	if err != nil {
		return nil, err
	}

	defer Rollback(tx)

	dashboardFactory := NewDashboardFactory(tx, sq.Or{
		sq.Eq{"tm.name": teamNames},
		sq.Eq{"p.public": true},
	})

	dashboard, err := dashboardFactory.BuildDashboard()
	if err != nil {
		return nil, err
	}

	err = tx.Commit()
	if err != nil {
		return nil, err
	}

	return dashboard, nil
}

func (j *jobFactory) AllActiveJobs() ([]atc.JobSummary, error) {
	tx, err := j.conn.Begin()
	if err != nil {
		return nil, err
	}

	defer Rollback(tx)

	dashboardFactory := NewDashboardFactory(tx, nil)
	dashboard, err := dashboardFactory.BuildDashboard()
	if err != nil {
		return nil, err
	}

	err = tx.Commit()
	if err != nil {
		return nil, err
	}

	return dashboard, nil
}

type dashboardFactory struct {
	// Constraints that are used by the dashboard queries. For example, a job ID
	// constraint so that the dashboard will only return the job I have access to
	// see.
	pred interface{}

	tx Tx
}

func NewDashboardFactory(tx Tx, pred interface{}) dashboardFactory {
	return dashboardFactory{
		pred: pred,
		tx:   tx,
	}
}

<<<<<<< HEAD
func (d dashboardFactory) BuildDashboard() (atc.Dashboard, error) {
=======
func (d dashboardFactory) buildDashboard() ([]atc.JobSummary, error) {
>>>>>>> 3ce5cfed
	dashboard, err := d.constructJobsForDashboard()
	if err != nil {
		return nil, err
	}

	jobInputs, err := d.fetchJobInputs()
	if err != nil {
		return nil, err
	}

	jobOutputs, err := d.fetchJobOutputs()
	if err != nil {
		return nil, err
	}

	return d.combineJobInputsAndOutputsWithDashboardJobs(dashboard, jobInputs, jobOutputs), nil
}

<<<<<<< HEAD
func (d dashboardFactory) constructJobsForDashboard() (atc.Dashboard, error) {
	rows, err := psql.Select("j.id", "j.name", "p.id", "p.name", "p.instance_vars",
		"p.public", "j.paused", "j.has_new_inputs", "j.tags", "tm.name",
=======
func (d dashboardFactory) constructJobsForDashboard() ([]atc.JobSummary, error) {
	rows, err := psql.Select("j.id", "j.name", "p.id", "p.name", "p.instance_vars", "j.paused", "j.has_new_inputs", "j.tags", "tm.name",
>>>>>>> 3ce5cfed
		"l.id", "l.name", "l.status", "l.start_time", "l.end_time",
		"n.id", "n.name", "n.status", "n.start_time", "n.end_time",
		"t.id", "t.name", "t.status", "t.start_time", "t.end_time").
		From("jobs j").
		Join("pipelines p ON j.pipeline_id = p.id").
		Join("teams tm ON p.team_id = tm.id").
		LeftJoin("builds l on j.latest_completed_build_id = l.id").
		LeftJoin("builds n on j.next_build_id = n.id").
		LeftJoin("builds t on j.transition_build_id = t.id").
		Where(sq.Eq{
			"j.active": true,
		}).
		Where(d.pred).
		OrderBy("j.id ASC").
		RunWith(d.tx).
		Query()
	if err != nil {
		return nil, err
	}

	type nullableBuild struct {
		id        sql.NullInt64
		name      sql.NullString
		jobName   sql.NullString
		status    sql.NullString
		startTime pq.NullTime
		endTime   pq.NullTime
	}

	var dashboard []atc.JobSummary
	for rows.Next() {
		var (
			f, n, t nullableBuild

			pipelineInstanceVars sql.NullString
		)

<<<<<<< HEAD
		j := atc.DashboardJob{}
		err = rows.Scan(&j.ID, &j.Name, &j.PipelineID, &j.PipelineName, &pipelineInstanceVars,
			&j.PipelinePublic, &j.Paused, &j.HasNewInputs, pq.Array(&j.Groups), &j.TeamName,
=======
		j := atc.JobSummary{}
		err = rows.Scan(&j.ID, &j.Name, &j.PipelineID, &j.PipelineName, &pipelineInstanceVars, &j.Paused, &j.HasNewInputs, pq.Array(&j.Groups), &j.TeamName,
>>>>>>> 3ce5cfed
			&f.id, &f.name, &f.status, &f.startTime, &f.endTime,
			&n.id, &n.name, &n.status, &n.startTime, &n.endTime,
			&t.id, &t.name, &t.status, &t.startTime, &t.endTime)
		if err != nil {
			return nil, err
		}

		if pipelineInstanceVars.Valid {
			err = json.Unmarshal([]byte(pipelineInstanceVars.String), &j.PipelineInstanceVars)
			if err != nil {
				return nil, err
			}
		}

		if f.id.Valid {
			j.FinishedBuild = &atc.BuildSummary{
				ID:                   int(f.id.Int64),
				Name:                 f.name.String,
				JobName:              j.Name,
				PipelineID:           j.PipelineID,
				PipelineName:         j.PipelineName,
				PipelineInstanceVars: j.PipelineInstanceVars,
				TeamName:             j.TeamName,
				Status:               atc.BuildStatus(f.status.String),
				StartTime:            f.startTime.Time.Unix(),
				EndTime:              f.endTime.Time.Unix(),
			}
		}

		if n.id.Valid {
			j.NextBuild = &atc.BuildSummary{
				ID:                   int(n.id.Int64),
				Name:                 n.name.String,
				JobName:              j.Name,
				PipelineID:           j.PipelineID,
				PipelineName:         j.PipelineName,
				PipelineInstanceVars: j.PipelineInstanceVars,
				TeamName:             j.TeamName,
				Status:               atc.BuildStatus(n.status.String),
				StartTime:            n.startTime.Time.Unix(),
				EndTime:              n.endTime.Time.Unix(),
			}
		}

		if t.id.Valid {
			j.TransitionBuild = &atc.BuildSummary{
				ID:                   int(t.id.Int64),
				Name:                 t.name.String,
				JobName:              j.Name,
				PipelineID:           j.PipelineID,
				PipelineName:         j.PipelineName,
				PipelineInstanceVars: j.PipelineInstanceVars,
				TeamName:             j.TeamName,
				Status:               atc.BuildStatus(t.status.String),
				StartTime:            t.startTime.Time.Unix(),
				EndTime:              t.endTime.Time.Unix(),
			}
		}

		dashboard = append(dashboard, j)
	}

	return dashboard, nil
}

func (d dashboardFactory) fetchJobInputs() (map[int][]atc.JobInputSummary, error) {
	rows, err := psql.Select("j.id", "i.name", "r.name", "array_agg(jp.name ORDER BY jp.id)", "i.trigger").
		From("job_inputs i").
		Join("jobs j ON j.id = i.job_id").
		Join("pipelines p ON p.id = j.pipeline_id").
		Join("teams tm ON tm.id = p.team_id").
		Join("resources r ON r.id = i.resource_id").
		LeftJoin("jobs jp ON jp.id = i.passed_job_id").
		Where(sq.Eq{
			"j.active": true,
		}).
		Where(d.pred).
		GroupBy("i.name, j.id, r.name, i.trigger").
		OrderBy("j.id").
		RunWith(d.tx).
		Query()
	if err != nil {
		return nil, err
	}

	jobInputs := make(map[int][]atc.JobInputSummary)
	for rows.Next() {
		var passedString []sql.NullString
		var inputName, resourceName string
		var jobID int
		var trigger bool

		err = rows.Scan(&jobID, &inputName, &resourceName, pq.Array(&passedString), &trigger)
		if err != nil {
			return nil, err
		}

		var passed []string
		for _, s := range passedString {
			if s.Valid {
				passed = append(passed, s.String)
			}
		}

		jobInputs[jobID] = append(jobInputs[jobID], atc.JobInputSummary{
			Name:     inputName,
			Resource: resourceName,
			Trigger:  trigger,
			Passed:   passed,
		})
	}

	return jobInputs, nil
}

func (d dashboardFactory) fetchJobOutputs() (map[int][]atc.JobOutputSummary, error) {
	rows, err := psql.Select("o.name", "r.name", "o.job_id").
		From("job_outputs o").
		Join("jobs j ON j.id = o.job_id").
		Join("pipelines p ON p.id = j.pipeline_id").
		Join("teams tm ON tm.id = p.team_id").
		Join("resources r ON r.id = o.resource_id").
		Where(d.pred).
		Where(sq.Eq{
			"j.active": true,
		}).
		OrderBy("j.id").
		RunWith(d.tx).
		Query()
	if err != nil {
		return nil, err
	}

	jobOutputs := make(map[int][]atc.JobOutputSummary)
	for rows.Next() {
		var output atc.JobOutputSummary
		var jobID int
		err = rows.Scan(&output.Name, &output.Resource, &jobID)
		if err != nil {
			return nil, err
		}

		jobOutputs[jobID] = append(jobOutputs[jobID], output)
	}

	return jobOutputs, err
}

func (d dashboardFactory) combineJobInputsAndOutputsWithDashboardJobs(dashboard []atc.JobSummary, jobInputs map[int][]atc.JobInputSummary, jobOutputs map[int][]atc.JobOutputSummary) []atc.JobSummary {
	var finalDashboard []atc.JobSummary
	for _, job := range dashboard {
		for _, input := range jobInputs[job.ID] {
			job.Inputs = append(job.Inputs, input)
		}

		sort.Slice(job.Inputs, func(p, q int) bool {
			return job.Inputs[p].Name < job.Inputs[q].Name
		})

		for _, output := range jobOutputs[job.ID] {
			job.Outputs = append(job.Outputs, output)
		}

		sort.Slice(job.Outputs, func(p, q int) bool {
			return job.Outputs[p].Name < job.Outputs[q].Name
		})

		finalDashboard = append(finalDashboard, job)
	}

	return finalDashboard
}<|MERGE_RESOLUTION|>--- conflicted
+++ resolved
@@ -254,11 +254,7 @@
 	}
 }
 
-<<<<<<< HEAD
-func (d dashboardFactory) BuildDashboard() (atc.Dashboard, error) {
-=======
-func (d dashboardFactory) buildDashboard() ([]atc.JobSummary, error) {
->>>>>>> 3ce5cfed
+func (d dashboardFactory) BuildDashboard() ([]atc.JobSummary, error) {
 	dashboard, err := d.constructJobsForDashboard()
 	if err != nil {
 		return nil, err
@@ -277,14 +273,9 @@
 	return d.combineJobInputsAndOutputsWithDashboardJobs(dashboard, jobInputs, jobOutputs), nil
 }
 
-<<<<<<< HEAD
-func (d dashboardFactory) constructJobsForDashboard() (atc.Dashboard, error) {
+func (d dashboardFactory) constructJobsForDashboard() ([]atc.JobSummary, error) {
 	rows, err := psql.Select("j.id", "j.name", "p.id", "p.name", "p.instance_vars",
 		"p.public", "j.paused", "j.has_new_inputs", "j.tags", "tm.name",
-=======
-func (d dashboardFactory) constructJobsForDashboard() ([]atc.JobSummary, error) {
-	rows, err := psql.Select("j.id", "j.name", "p.id", "p.name", "p.instance_vars", "j.paused", "j.has_new_inputs", "j.tags", "tm.name",
->>>>>>> 3ce5cfed
 		"l.id", "l.name", "l.status", "l.start_time", "l.end_time",
 		"n.id", "n.name", "n.status", "n.start_time", "n.end_time",
 		"t.id", "t.name", "t.status", "t.start_time", "t.end_time").
@@ -322,14 +313,9 @@
 			pipelineInstanceVars sql.NullString
 		)
 
-<<<<<<< HEAD
-		j := atc.DashboardJob{}
+		j := atc.JobSummary{}
 		err = rows.Scan(&j.ID, &j.Name, &j.PipelineID, &j.PipelineName, &pipelineInstanceVars,
 			&j.PipelinePublic, &j.Paused, &j.HasNewInputs, pq.Array(&j.Groups), &j.TeamName,
-=======
-		j := atc.JobSummary{}
-		err = rows.Scan(&j.ID, &j.Name, &j.PipelineID, &j.PipelineName, &pipelineInstanceVars, &j.Paused, &j.HasNewInputs, pq.Array(&j.Groups), &j.TeamName,
->>>>>>> 3ce5cfed
 			&f.id, &f.name, &f.status, &f.startTime, &f.endTime,
 			&n.id, &n.name, &n.status, &n.startTime, &n.endTime,
 			&t.id, &t.name, &t.status, &t.startTime, &t.endTime)
