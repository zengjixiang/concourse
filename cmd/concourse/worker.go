package main

import (
	"fmt"
	"os"
	"time"

	"golang.org/x/crypto/ssh"

	"code.cloudfoundry.org/lager"
	"github.com/concourse/atc"
	"github.com/concourse/baggageclaim/baggageclaimcmd"
	"github.com/tedsuo/ifrit"
	"github.com/tedsuo/ifrit/grouper"
	"github.com/tedsuo/ifrit/restart"
	"github.com/tedsuo/ifrit/sigmon"
)

type WorkerCommand struct {
	Name string   `long:"name" description:"The name to set for the worker during registration. If not specified, the hostname will be used."`
	Tags []string `long:"tag" description:"A tag to set during registration. Can be specified multiple times."`

	TeamName string `long:"team" description:"The name of the team that this worker will be assigned to."`

	HTTPProxy  URLFlag  `long:"http-proxy"  env:"http_proxy"                  description:"HTTP proxy endpoint to use for containers."`
	HTTPSProxy URLFlag  `long:"https-proxy" env:"https_proxy"                 description:"HTTPS proxy endpoint to use for containers."`
	NoProxy    []string `long:"no-proxy"    env:"no_proxy"    env-delim:","   description:"Blacklist of addresses to skip the proxy when reaching."`

<<<<<<< HEAD
	CertificatesPath string `long:"certificates-path" default:"/etc/ssl/certs" description:"Path to directory containing certificates that will be shared in containers at /etc/ssl/certs."`

	WorkDir string `long:"work-dir" required:"true" description:"Directory in which to place container data."`
=======
	WorkDir DirFlag `long:"work-dir" required:"true" description:"Directory in which to place container data."`
>>>>>>> ca9dc16e

	BindIP   IPFlag `long:"bind-ip"   default:"127.0.0.1" description:"IP address on which to listen for the Garden server."`
	BindPort uint16 `long:"bind-port" default:"7777"      description:"Port on which to listen for the Garden server."`

	PeerIP IPFlag `long:"peer-ip" description:"IP used to reach this worker from the ATC nodes. If omitted, the worker will be forwarded through the SSH connection to the TSA."`

	Garden GardenBackend `group:"Garden Configuration" namespace:"garden"`

	Baggageclaim baggageclaimcmd.BaggageclaimCommand `group:"Baggageclaim Configuration" namespace:"baggageclaim"`

	TSA BeaconConfig `group:"TSA Configuration" namespace:"tsa"`

	Metrics struct {
		YellerAPIKey      string `long:"yeller-api-key"     description:"Yeller API key. If specified, all errors logged will be emitted."`
		YellerEnvironment string `long:"yeller-environment" description:"Environment to tag on all Yeller events emitted."`
	} `group:"Metrics & Diagnostics"`
}

func (cmd *WorkerCommand) Execute(args []string) error {
	logger := lager.NewLogger("worker")
	logger.RegisterSink(lager.NewWriterSink(os.Stdout, lager.INFO))

	worker, gardenRunner, err := cmd.gardenRunner(logger.Session("garden"), args)
	if err != nil {
		return err
	}

	baggageclaimRunner, err := cmd.baggageclaimRunner(logger.Session("baggageclaim"))
	if err != nil {
		return err
	}

	members := grouper.Members{
		{
			Name:   "garden",
			Runner: gardenRunner,
		},
		{
			Name:   "baggageclaim",
			Runner: baggageclaimRunner,
		},
	}

	if cmd.TSA.WorkerPrivateKey != "" {
		members = append(members, grouper.Member{
			Name:   "beacon",
			Runner: cmd.beaconRunner(logger.Session("beacon"), worker),
		})
	}

	runner := sigmon.New(grouper.NewParallel(os.Interrupt, members))

	return <-ifrit.Invoke(runner).Wait()
}

func (cmd *WorkerCommand) workerName() (string, error) {
	if cmd.Name != "" {
		return cmd.Name, nil
	}

	return os.Hostname()
}

func (cmd *WorkerCommand) beaconRunner(logger lager.Logger, worker atc.Worker) ifrit.Runner {
	beacon := Beacon{
		Logger: logger,
		Config: cmd.TSA,
	}

	var beaconRunner ifrit.RunFunc
	if cmd.PeerIP != nil {
		worker.GardenAddr = fmt.Sprintf("%s:%d", cmd.PeerIP.IP(), cmd.BindPort)
		worker.BaggageclaimURL = fmt.Sprintf("http://%s:%d", cmd.PeerIP.IP(), cmd.Baggageclaim.BindPort)
		beaconRunner = beacon.Register
	} else {
		worker.GardenAddr = fmt.Sprintf("%s:%d", cmd.BindIP.IP(), cmd.BindPort)
		worker.BaggageclaimURL = fmt.Sprintf("http://%s:%d", cmd.Baggageclaim.BindIP.IP(), cmd.Baggageclaim.BindPort)
		beaconRunner = beacon.Forward
	}

	beacon.Worker = worker

	return restart.Restarter{
		Runner: beaconRunner,
		Load: func(prevRunner ifrit.Runner, prevErr error) ifrit.Runner {
			if prevErr == nil {
				return nil
			}

			if _, ok := prevErr.(*ssh.ExitError); !ok {
				logger.Error("restarting", prevErr)
				time.Sleep(5 * time.Second)
				return beaconRunner
			}

			return nil
		},
	}
}<|MERGE_RESOLUTION|>--- conflicted
+++ resolved
@@ -26,13 +26,9 @@
 	HTTPSProxy URLFlag  `long:"https-proxy" env:"https_proxy"                 description:"HTTPS proxy endpoint to use for containers."`
 	NoProxy    []string `long:"no-proxy"    env:"no_proxy"    env-delim:","   description:"Blacklist of addresses to skip the proxy when reaching."`
 
-<<<<<<< HEAD
 	CertificatesPath string `long:"certificates-path" default:"/etc/ssl/certs" description:"Path to directory containing certificates that will be shared in containers at /etc/ssl/certs."`
 
-	WorkDir string `long:"work-dir" required:"true" description:"Directory in which to place container data."`
-=======
 	WorkDir DirFlag `long:"work-dir" required:"true" description:"Directory in which to place container data."`
->>>>>>> ca9dc16e
 
 	BindIP   IPFlag `long:"bind-ip"   default:"127.0.0.1" description:"IP address on which to listen for the Garden server."`
 	BindPort uint16 `long:"bind-port" default:"7777"      description:"Port on which to listen for the Garden server."`
