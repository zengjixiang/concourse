#### <sub><sup><a name="5429" href="#5429">:link:</a></sup></sub> feature

* Operators can now limit the number of concurrent API requests that your web node will serve by passing a flag like `--concurrent-request-limit action:limit` where `action` is the API action name as they appear in the [action matrix in our docs](https://concourse-ci.org/user-roles.html#action-matrix).

  If the web node is already concurrently serving the maximum number of requests allowed by the specified limit, any additional concurrent requests will be rejected with a `503 Service Unavailable` status. If the limit is set to `0`, the endpoint is effectively disabled, and all requests will be rejected with a `501 Not Implemented` status.

Currently the only API action that can be limited in this way is `ListAllJobs` -- we considered allowing this limit on arbitrary endpoints but didn't want to enable operators to shoot themselves in the foot by limiting important internal endpoints like worker registration. If the `ListAllJobs` endpoint is disabled completely (with a concurrent request limit of 0), the dashboard reflects this by showing empty pipeline cards labeled 'no data'.

  It is important to note that, if you use this configuration, it is possible for super-admins to effectively deny service to non-super-admins. This is because when super-admins look at the dashboard, the API returns a huge amount of data (much more than the average user) and it can take a long time (over 30s on some clusters) to serve the request. If you have multiple super-admin dashboards open, they are pretty much constantly consuming some portion of the number of concurrent requests your web node will allow. Any other requests, even if they are potentially cheaper for the API to service, are much more likely to be rejected because the server is overloaded by super-admins. Still, the web node will no longer crash in these scenarios, and non-super-admins will still see their dashboards, albeit without nice previews. To work around this scenario, it is important to be careful of the number of super-admin users with open dashboards. #5429, #5529

#### <sub><sup><a name="remove-disable-list-all-jobs" href="#remove-disable-list-all-jobs">:link:</a></sup></sub> breaking

* The above-mentioned `--concurrent-request-limit` flag replaces the `--disable-list-all-jobs` flag introduced in [v5.2.8](https://github.com/concourse/concourse/releases/tag/v5.2.8) and [v5.5.9](https://github.com/concourse/concourse/releases/tag/v5.5.9#5340). To get consistent functionality, change `--disable-list-all-jobs` to `--concurrent-request-limit ListAllJobs:0` in your configuration. #5429

#### <sub><sup><a name="strict-env-vars" href="#strict-env-vars">:link:</a></sup></sub> breaking

* It has long been possible to configure concourse either by passing flags to the binary, or by passing their equivalent `CONCOURSE_*` environment variables. Until now we had noticed that when an environment variable is passed, the flags library we use would treat it as a "default" value -- this is a [bug](https://github.com/jessevdk/go-flags/issues/329). We issued a PR to that library adding stricter validation for flags passed via environment variables. What this means is that operators may have been passing invalid configuration via environment variables and concourse wasn't complaining -- after this upgrade, that invalid configuration will cause the binary to fail. Hopefully it's a good prompt to fix up your manifests! #5429

#### <sub><sup><a name="5057" href="#5057">:link:</a></sup></sub> feature
 
* @shyamz-22, @HannesHasselbring and @tenjaa added a metric for the amount of tasks that are currently waiting to be scheduled when using the `limit-active-tasks` placement strategy. #5448

#### <sub><sup><a name="5082" href="#5082">:link:</a></sup></sub> fix

* Close Worker's registration connection to the TSA on application level keepalive failure
* Add 5 second timeout for keepalive operation

#### <sub><sup><a name="5452" href="#4081">:link:</a></sup></sub> fix

* @shyamz-22 added ability to configure NewRelic insights endpoint which allows us to use EU or US data centers

#### <sub><sup><a name="5520" href="#5520">:link:</a></sup></sub> fix

* Fix a bug that when `--log-db-queries` is enabled only part of DB queries were logged. Expect to see more log outputs when using the flag now. #5520
<<<<<<< HEAD

#### <sub><sup><a name="5448" href="#5448">:link:</a></sup></sub> feature
 
* @HannesHasselbring, @tenjaa and @shyamz-22 added a metric for the amount of tasks that are currently waiting to be scheduled when using the `limit-active-tasks` placement strategy. #5448


#### <sub><sup><a name="5596" href="#5596">:link:</a></sup></sub> fix
 
* @lbenedix and @shyamz-22 fixed overriding of the provider Auth when Team Auth is empty. This prevents the accidental locking out of users from `main` or other teams. #5596
=======
>>>>>>> 0b79feeb
<|MERGE_RESOLUTION|>--- conflicted
+++ resolved
@@ -32,15 +32,7 @@
 #### <sub><sup><a name="5520" href="#5520">:link:</a></sup></sub> fix
 
 * Fix a bug that when `--log-db-queries` is enabled only part of DB queries were logged. Expect to see more log outputs when using the flag now. #5520
-<<<<<<< HEAD
 
-#### <sub><sup><a name="5448" href="#5448">:link:</a></sup></sub> feature
+#### <sub><sup><a name="5596" href="#5595">:link:</a></sup></sub> fix
  
-* @HannesHasselbring, @tenjaa and @shyamz-22 added a metric for the amount of tasks that are currently waiting to be scheduled when using the `limit-active-tasks` placement strategy. #5448
-
-
-#### <sub><sup><a name="5596" href="#5596">:link:</a></sup></sub> fix
- 
-* @lbenedix and @shyamz-22 fixed overriding of the provider Auth when Team Auth is empty. This prevents the accidental locking out of users from `main` or other teams. #5596
-=======
->>>>>>> 0b79feeb
+* @lbenedix and @shyamz-22 fixed overriding of the provider Auth when Team Auth is empty. This prevents the accidental locking out of users from `main` or other teams. #5596