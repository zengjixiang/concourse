#### <sub><sup><a name="4480" href="#4480">:link:</a></sup></sub> feature

* @ProvoK added support for a `?title=` query parameter on the pipeline/job badge endpoints! Now you can make it say something other than "build". #4480
  ![badge](https://ci.concourse-ci.org/api/v1/teams/main/pipelines/concourse/badge?title=check%20it%20out)

#### <sub><sup><a name="4518" href="#4518">:link:</a></sup></sub> feature

* @evanchaoli added a feature to stop ATC from attempting to renew Vault leases that are not renewable #4518.

#### <sub><sup><a name="4516" href="#4516">:link:</a></sup></sub> feature

* Add 5 minute timeout for baggageclaim destroy calls #4516.

#### <sub><sup><a name="4334" href="#4334">:link:</a></sup></sub> feature

* @aledeganopix4d added a feature sort pipelines alphabetically #4334.

#### <sub><sup><a name="4470" href="#4470">:link:</a></sup></sub> feature, breaking

* All API payloads are now gzipped. This should help save bandwidth and make the web UI load faster. #4470

#### <sub><sup><a name="4448-4588" href="#4448-4588">:link:</a></sup></sub> feature

* You can now pin a resource to different version without unpinning it first #4448, #4588.

#### <sub><sup><a name="4507" href="#4507">:link:</a></sup></sub> fix

* @iamjarvo fixed a [bug](444://github.com/concourse/concourse/issues/4472) where `fly builds` would show the wrong duration for cancelled builds #4507.

<<<<<<< HEAD
#### <sub><sup><a name="4590" href="#4590">:link:</a></sup></sub> feature

* @pnsantos updated the mdi icon library so now the `concourse-ci` icon is available for resources :tada:
=======
#### <sub><sup><a name="4492" href="#4492">:link:</a></sup></sub> fix

* The `fly format-pipeline` now always produces a formatted pipeline, instead of declining to do so when it was already in the expected format. #4492
  
>>>>>>> cb8a08f0
<|MERGE_RESOLUTION|>--- conflicted
+++ resolved
@@ -27,13 +27,10 @@
 
 * @iamjarvo fixed a [bug](444://github.com/concourse/concourse/issues/4472) where `fly builds` would show the wrong duration for cancelled builds #4507.
 
-<<<<<<< HEAD
 #### <sub><sup><a name="4590" href="#4590">:link:</a></sup></sub> feature
 
-* @pnsantos updated the mdi icon library so now the `concourse-ci` icon is available for resources :tada:
-=======
+* @pnsantos updated the Material Design icon library so now the `concourse-ci` icon is available for resources :tada: #4590
+
 #### <sub><sup><a name="4492" href="#4492">:link:</a></sup></sub> fix
 
-* The `fly format-pipeline` now always produces a formatted pipeline, instead of declining to do so when it was already in the expected format. #4492
-  
->>>>>>> cb8a08f0
+* The `fly format-pipeline` now always produces a formatted pipeline, instead of declining to do so when it was already in the expected format. #4492